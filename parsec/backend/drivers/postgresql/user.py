--- conflicted
+++ resolved
@@ -43,23 +43,16 @@
                     if user is not None:
                         raise UserClaimError("User `%s` has already been registered" % user_id)
 
-                    now = pendulum.utcnow()
-
-                    if (now - ts) > pendulum.interval(hours=1):
+                    now = pendulum.now()
+
+                    if (now - ts) > pendulum.duration(hours=1):
                         raise OutOfDateError("Claim code is too old.")
 
-<<<<<<< HEAD
                     if invitation_token != invitation_token:
                         raise UserClaimError("Invalid invitation token")
 
                 except UserClaimError:
                     claim_tries = claim_tries + 1
-=======
-            now = pendulum.now()
-
-            if (now - ts) > pendulum.duration(hours=1):
-                raise OutOfDateError("Claim code is too old.")
->>>>>>> 625f5a1c
 
                     if claim_tries > 3:
                         await self.dbh.delete_one(
@@ -90,7 +83,6 @@
                 if user is not None:
                     raise AlreadyExistsError("User `%s` already exists" % user_id)
 
-<<<<<<< HEAD
                 # Overwrite previous invitation if any
                 await self.dbh.insert_one(
                     conn,
@@ -105,32 +97,10 @@
                         claim_tries=EXCLUDED.claim_tries
                     """,
                     user_id,
-                    pendulum.utcnow().int_timestamp,
+                    pendulum.now().int_timestamp,
                     author,
                     invitation_token,
                 )
-=======
-    async def create_invitation(self, invitation_token, author, user_id):
-        user = await self.dbh.fetch_one("SELECT 1 FROM users WHERE user_id = %s", (user_id,))
-
-        if user is not None:
-            raise AlreadyExistsError("User `%s` already exists" % user_id)
-
-        # Overwrite previous invitation if any
-        await self.dbh.insert_one(
-            """
-            INSERT INTO invitations (
-                user_id, ts, author, invitation_token, claim_tries
-            ) VALUES (%s, %s, %s, %s, 0)
-            ON CONFLICT (user_id) DO UPDATE SET
-                ts=EXCLUDED.ts,
-                author=EXCLUDED.author,
-                invitation_token=EXCLUDED.invitation_token,
-                claim_tries=EXCLUDED.claim_tries
-            """,
-            (user_id, pendulum.now().int_timestamp, author, invitation_token),
-        )
->>>>>>> 625f5a1c
 
     async def create(self, author, user_id, broadcast_key, devices):
         assert isinstance(broadcast_key, (bytes, bytearray))
@@ -141,25 +111,17 @@
         for _, key in devices:
             assert isinstance(key, (bytes, bytearray))
 
-<<<<<<< HEAD
         async with self.dbh.pool.acquire() as conn:
             async with conn.transaction():
                 user = await self.dbh.fetch_one(
                     conn, "SELECT 1 FROM users WHERE user_id = $1", user_id
                 )
-=======
-        user = await self.dbh.fetch_one("SELECT 1 FROM users WHERE user_id = %s", (user_id,))
-
-        if user is not None:
-            raise AlreadyExistsError("User `%s` already exists" % user_id)
-
-        now = pendulum.now().int_timestamp
->>>>>>> 625f5a1c
 
                 if user is not None:
                     raise AlreadyExistsError("User `%s` already exists" % user_id)
 
-                now = pendulum.utcnow().int_timestamp
+                now = pendulum.now().int_timestamp
+
                 await self.dbh.insert_one(
                     conn,
                     """INSERT INTO users (user_id, created_on, created_by, broadcast_key)
@@ -215,10 +177,9 @@
                     },
                 }
 
-                return user
-
-<<<<<<< HEAD
-    async def declare_device(self, user_id, device_name):
+        return user
+
+    async def create_device(self, user_id, device_name, verify_key):
         async with self.dbh.pool.acquire() as conn:
             async with conn.transaction():
                 devices = await self.dbh.fetch_many(
@@ -232,30 +193,14 @@
                         "Device `%s@%s` already exists" % (user_id, device_name)
                     )
 
-                # TODO add verify key
-                await self.dbh.insert_one(
-                    conn,
-                    "INSERT INTO user_devices (user_id, device_name, created_on) VALUES ($1, $2, $3)",
+                await self.dbh.insert_one(
+                    conn,
+                    "INSERT INTO user_devices (user_id, device_name, created_on, verify_key) VALUES ($1, $2, $3, $4)",
                     user_id,
                     device_name,
-                    pendulum.utcnow().int_timestamp,
-                )
-=======
-    async def create_device(self, user_id, device_name, verify_key):
-        devices = await self.dbh.fetch_many(
-            "SELECT device_name FROM user_devices WHERE user_id = %s", (user_id,)
-        )
-        if not devices:
-            raise NotFoundError("User `%s` doesn't exists" % user_id)
-
-        if device_name in itertools.chain(*devices):
-            raise AlreadyExistsError("Device `%s@%s` already exists" % (user_id, device_name))
-
-        await self.dbh.insert_one(
-            "INSERT INTO user_devices (user_id, device_name, created_on, verify_key) VALUES (%s, %s, %s, %s)",
-            (user_id, device_name, pendulum.now().int_timestamp, verify_key),
-        )
->>>>>>> 625f5a1c
+                    pendulum.now().int_timestamp,
+                    verify_key,
+                )
 
     async def configure_device(self, user_id, device_name, device_verify_key):
         async with self.dbh.pool.acquire() as conn:
@@ -275,7 +220,6 @@
     # raise NotFoundError("Device `%s@%s` doesn't exists" % (user_id, device_name))
 
     async def declare_unconfigured_device(self, token, user_id, device_name):
-<<<<<<< HEAD
         async with self.dbh.pool.acquire() as conn:
             async with conn.transaction():
                 devices = await self.dbh.fetch_many(
@@ -297,27 +241,9 @@
                     ) VALUES ($1, $2, $3, $4)""",
                     user_id,
                     device_name,
-                    pendulum.utcnow().int_timestamp,
+                    pendulum.now().int_timestamp,
                     token,
                 )
-=======
-        devices = await self.dbh.fetch_many(
-            "SELECT device_name FROM user_devices WHERE user_id = %s", (user_id,)
-        )
-        if not devices:
-            raise NotFoundError("User `%s` doesn't exists" % user_id)
-
-        if device_name in itertools.chain(*devices):
-            raise AlreadyExistsError("Device `%s@%s` already exists" % (user_id, device_name))
-
-        await self.dbh.insert_one(
-            """
-            INSERT INTO user_devices (
-                user_id, device_name, created_on, configure_token
-            ) VALUES (%s, %s, %s, %s)""",
-            (user_id, device_name, pendulum.now().int_timestamp, token),
-        )
->>>>>>> 625f5a1c
 
     async def register_device_configuration_try(
         self, config_try_id, user_id, device_name, device_verify_key, user_privkey_cypherkey
@@ -367,6 +293,8 @@
             "refused_reason": config_try[5],
         }
 
+        return config_try
+
     async def accept_device_configuration_try(self, config_try_id, user_id, cyphered_user_privkey):
         async with self.dbh.pool.acquire() as conn:
             async with conn.transaction():
@@ -382,7 +310,7 @@
                     config_try_id,
                     "waiting_answer",
                 )
-                if updated == "UPDATE 0":
+                if not updated:
                     raise NotFoundError()
 
     # TODO: handle this error
@@ -404,8 +332,8 @@
                     config_try_id,
                     "waiting_answer",
                 )
-            if updated == "UPDATE 0":
-                raise NotFoundError()
+                if not updated:
+                    raise NotFoundError()
 
 
 # TODO: handle this error
