# Parsec Cloud (https://parsec.cloud) Copyright (c) AGPLv3 2019 Scille SAS

from hashlib import sha256
import pendulum
from pendulum import Pendulum

from parsec.serde import SerdeError
from parsec.crypto import (
    encrypt_signed_msg_with_secret_key,
    decrypt_raw_with_secret_key,
    encrypt_raw_with_secret_key,
    decrypt_and_verify_signed_msg_with_secret_key,
    CryptoError,
)

from parsec.core.backend_connection import (
    BackendCmdsBadResponse,
    BackendCmdsInMaintenance,
    BackendCmdsAlreadyExists,
    BackendCmdsNotFound,
    BackendCmdsBadVersion,
    BackendNotAvailable,
    BackendConnectionError,
)
from parsec.core.types import EntryID, BlockAccess, remote_manifest_serializer, Manifest
from parsec.core.fs.exceptions import (
    FSError,
    FSRemoteSyncError,
    FSRemoteManifestNotFound,
<<<<<<< HEAD
    FSRemoteManifestNotFoundBadVersion,
=======
    FSRemoteBlockNotFound,
>>>>>>> d81325ae
    FSBackendOfflineError,
    FSWorkspaceInMaintenance,
    FSBadEncryptionRevision,
)


class RemoteLoader:
    def __init__(
        self,
        device,
        workspace_id,
        get_workspace_entry,
        backend_cmds,
        remote_device_manager,
        local_storage,
    ):
        self.device = device
        self.workspace_id = workspace_id
        self.get_workspace_entry = get_workspace_entry
        self.backend_cmds = backend_cmds
        self.remote_device_manager = remote_device_manager
        self.local_storage = local_storage

    async def load_block(self, access: BlockAccess) -> bytes:
        """
        Raises:
            FSError
            FSRemoteBlockNotFound
            FSBackendOfflineError
            FSWorkspaceInMaintenance
        """
        # Download
        try:
            ciphered_block = await self.backend_cmds.block_read(access.id)

        # Block not found
        except BackendCmdsNotFound as exc:
            raise FSRemoteBlockNotFound(access) from exc

        # Backend not available
        except BackendNotAvailable as exc:
            raise FSBackendOfflineError(str(exc)) from exc

        # Workspace in maintenance
        except BackendCmdsInMaintenance as exc:
            raise FSWorkspaceInMaintenance(
                f"Cannot download block while the workspace in maintenance"
            ) from exc

        # Another backend error
        except BackendConnectionError as exc:
            raise FSError(f"Cannot download block: {exc}") from exc

        # Decryption
        try:
            block = decrypt_raw_with_secret_key(access.key, ciphered_block)

        # Decryption error
        except CryptoError as exc:
            raise FSError(f"Cannot decrypt block: {exc}") from exc

        # TODO: let encryption manager do the digest check ?
        # TODO: is digest even useful ? Given nacl.secret.Box does digest check
        # on the ciphered data they cannot be tempered. And given each block
        # has an unique key, valid blocks cannot be switched together.
        assert sha256(block).hexdigest() == access.digest, access
        self.local_storage.set_clean_block(access.id, block)
        return block

<<<<<<< HEAD
    async def load_remote_manifest(
        self, entry_id: EntryID, timestamp: pendulum.Pendulum = None
    ) -> Manifest:
        try:
            # TODO: encryption_revision is not yet handled in core
            args = await self.backend_cmds.vlob_read(1, entry_id, timestamp=timestamp)
            # args = await self.backend_cmds.vlob_read(1, entry_id)
=======
    async def upload_block(self, access: BlockAccess, data: bytes):
        """
        Raises:
            FSError
            FSBackendOfflineError
            FSWorkspaceInMaintenance
        """
        # Encryption
        try:
            ciphered = encrypt_raw_with_secret_key(access.key, data)

        # Encryption error
        except CryptoError as exc:
            raise FSError(f"Cannot encrypt block: {exc}") from exc

        # Upload block
        try:
            await self.backend_cmds.block_create(access.id, self.workspace_id, ciphered)
>>>>>>> d81325ae

        # Block already exists
        except BackendCmdsAlreadyExists:
            # Ignore exception if the block has already been uploaded
            # This might happen when a failure occurs before the local storage is updated
            pass

        # Backend is not available
        except BackendNotAvailable as exc:
            raise FSBackendOfflineError(str(exc)) from exc

        # Workspace is in maintenance
        except BackendCmdsInMaintenance as exc:
            raise FSWorkspaceInMaintenance(
                f"Cannot upload block while the workspace in maintenance"
            ) from exc

        # Another backend error
        except BackendConnectionError as exc:
            raise FSError(f"Cannot upload block: {exc}") from exc

        # Update local storage
        self.local_storage.clear_block(access.id)
        self.local_storage.set_clean_block(access.id, data)

    async def load_manifest(self, entry_id: EntryID, version: int = None) -> Manifest:
        """
        Raises:
            FSError
            FSBackendOfflineError
            FSWorkspaceInMaintenance
            FSRemoteManifestNotFound
            FSBadEncryptionRevision
        """
        # Download the vlob
        workspace_entry = self.get_workspace_entry()
        try:
            args = await self.backend_cmds.vlob_read(
                workspace_entry.encryption_revision, entry_id, version=version
            )

        # Vlob is not found
        except BackendCmdsNotFound as exc:
            raise FSRemoteManifestNotFound(entry_id) from exc

        # Backend is not available
        except BackendNotAvailable as exc:
            raise FSBackendOfflineError(str(exc)) from exc

        # Workspace is in maintenance
        except BackendCmdsInMaintenance as exc:
            raise FSWorkspaceInMaintenance(
                f"Cannot download vlob while the workspace is in maintenance"
            ) from exc

        except BackendCmdsBadResponse as exc:
            if exc.status == "bad_version":
                raise FSRemoteManifestNotFoundBadVersion(entry_id)
            if exc.status == "not_found":
                raise FSRemoteManifestNotFound(entry_id)
            elif exc.status == "bad_encryption_revision":
                raise FSBadEncryptionRevision(
                    f"Cannot fetch vlob {entry_id}: Bad encryption revision provided"
                ) from exc
            else:
                raise FSError(f"Cannot fetch vlob {entry_id}: {exc}") from exc

        # Another backend error
        except BackendConnectionError as exc:
            raise FSError(f"Cannot fetch vlob {entry_id}: {exc}") from exc

        expected_author_id, expected_timestamp, expected_version, blob = args
        if version not in (None, expected_version):
            raise FSError(
                f"Backend returned invalid version for vlob {entry_id} (expecting {version}, got {expected_version})"
            )

        author = await self.remote_device_manager.get_device(expected_author_id)

        # Vlob decryption
        try:
            raw = decrypt_and_verify_signed_msg_with_secret_key(
                workspace_entry.key, blob, expected_author_id, author.verify_key, expected_timestamp
            )

        # Decryption error
        except CryptoError as exc:
            raise FSError(f"Cannot decrypt vlob: {exc}") from exc

        # Vlob deserialization
        try:
            remote_manifest = remote_manifest_serializer.loads(raw)

        # Deserialization error
        except SerdeError as exc:
            raise FSError(f"Cannot deserialize vlob: {exc}") from exc

        if remote_manifest.version != expected_version:
            raise FSError(
                f"Vlob {entry_id} version mismatch between signed metadata ({remote_manifest.version}) and backend ({expected_version})"
            )
        if remote_manifest.author != expected_author_id:
            raise FSError(
                f"Vlob {entry_id} author mismatch between signed metadata ({remote_manifest.author}) and backend ({expected_author_id})"
            )

        # TODO: also store access id in remote_manifest and check it here
        return remote_manifest

<<<<<<< HEAD
    async def load_manifest(
        self, entry_id: EntryID, timestamp: pendulum.Pendulum = None
    ) -> LocalManifest:
        remote_manifest = await self.load_remote_manifest(entry_id, timestamp)
        # TODO: This should only be done if the manifest is not in the local storage
        # The relationship between the local storage and the remote loader needs
        # to be settle so we can refactor this kind of dangerous code
        if timestamp is None:
            self.local_storage.set_base_manifest(entry_id, remote_manifest)
        return remote_manifest.to_local(self.device.device_id)

=======
>>>>>>> d81325ae
    async def upload_manifest(self, entry_id: EntryID, manifest: Manifest):
        """
        Raises:
            FSError
            FSRemoteSyncError
            FSBackendOfflineError
            FSWorkspaceInMaintenance
            FSBadEncryptionRevision
        """
        now = pendulum.now()
        assert manifest.author == self.device.device_id
        workspace_entry = self.get_workspace_entry()

        # Manifest serialization
        try:
            raw = remote_manifest_serializer.dumps(manifest)

        # Serialization error
        except SerdeError as exc:
            raise FSError(f"Cannot serialize vlob: {exc}") from exc

        # Vlob encryption
        try:
            ciphered = encrypt_signed_msg_with_secret_key(
                self.device.device_id, self.device.signing_key, workspace_entry.key, raw, now
            )

        # Encryption error
        except CryptoError as exc:
            raise FSError(f"Cannot encrypt vlob: {exc}") from exc

        # Upload the vlob
        if manifest.version == 1:
            await self._vlob_create(workspace_entry.encryption_revision, entry_id, ciphered, now)
        else:
            await self._vlob_update(
                workspace_entry.encryption_revision, entry_id, ciphered, now, manifest.version
            )

    async def _vlob_create(
        self, encryption_revision: int, entry_id: EntryID, ciphered: bytes, now: Pendulum
    ):
        """
        Raises:
            FSError
            FSRemoteSyncError
            FSBackendOfflineError
            FSWorkspaceInMaintenance
            FSBadEncryptionRevision
        """

        # Vlob updload
        try:
            await self.backend_cmds.vlob_create(
                self.workspace_id, encryption_revision, entry_id, now, ciphered
            )

        # Vlob alread exists
        except BackendCmdsAlreadyExists as exc:
            raise FSRemoteSyncError(entry_id) from exc

        # Backend not available
        except BackendNotAvailable as exc:
            raise FSBackendOfflineError(str(exc)) from exc

        # Workspace in maintenance
        except BackendCmdsInMaintenance as exc:
            raise FSWorkspaceInMaintenance(
                f"Cannot create vlob while the workspace is in maintenance"
            ) from exc

        except BackendCmdsBadResponse as exc:
            if exc.status == "already_exists":
                raise FSRemoteSyncError(entry_id)
            elif exc.status == "bad_encryption_revision":
                raise FSBadEncryptionRevision(
                    f"Cannot create vlob {entry_id}: Bad encryption revision provided"
                ) from exc
            else:
                raise FSError(f"Cannot create vlob {entry_id}: {exc}") from exc

        # Another backend error
        except BackendConnectionError as exc:
            raise FSError(f"Cannot update vlob: {exc}") from exc

    async def _vlob_update(
        self,
        encryption_revision: int,
        entry_id: EntryID,
        ciphered: bytes,
        now: Pendulum,
        version: int,
    ):
        """
        Raises:
            FSError
            FSRemoteSyncError
            FSBackendOfflineError
            FSWorkspaceInMaintenance
        """
        # Vlob upload
        try:
            await self.backend_cmds.vlob_update(
                encryption_revision, entry_id, version, now, ciphered
            )

        # Vlob not found
        except BackendCmdsNotFound as exc:
            raise FSRemoteSyncError(entry_id) from exc

        # Workspace in maintenance
        except BackendCmdsInMaintenance as exc:
            raise FSWorkspaceInMaintenance(
                f"Cannot create vlob while the workspace is in maintenance"
            ) from exc

        # Versions do not match
        except BackendCmdsBadVersion as exc:
            raise FSRemoteSyncError(entry_id) from exc

        except BackendCmdsBadResponse as exc:
            if exc.status == "bad_version":
                raise FSRemoteSyncError(entry_id)
            elif exc.status == "bad_encryption_revision":
                raise FSBadEncryptionRevision(
                    f"Cannot update vlob {entry_id}: Bad encryption revision provided"
                ) from exc
            else:
                raise FSError(f"Cannot update vlob {entry_id}: {exc}") from exc

        # Backend not available
        except BackendNotAvailable as exc:
            raise FSBackendOfflineError(str(exc)) from exc

        # Another backend error
        except BackendConnectionError as exc:
            raise FSError(f"Cannot update vlob: {exc}") from exc<|MERGE_RESOLUTION|>--- conflicted
+++ resolved
@@ -27,11 +27,8 @@
     FSError,
     FSRemoteSyncError,
     FSRemoteManifestNotFound,
-<<<<<<< HEAD
     FSRemoteManifestNotFoundBadVersion,
-=======
     FSRemoteBlockNotFound,
->>>>>>> d81325ae
     FSBackendOfflineError,
     FSWorkspaceInMaintenance,
     FSBadEncryptionRevision,
@@ -101,15 +98,6 @@
         self.local_storage.set_clean_block(access.id, block)
         return block
 
-<<<<<<< HEAD
-    async def load_remote_manifest(
-        self, entry_id: EntryID, timestamp: pendulum.Pendulum = None
-    ) -> Manifest:
-        try:
-            # TODO: encryption_revision is not yet handled in core
-            args = await self.backend_cmds.vlob_read(1, entry_id, timestamp=timestamp)
-            # args = await self.backend_cmds.vlob_read(1, entry_id)
-=======
     async def upload_block(self, access: BlockAccess, data: bytes):
         """
         Raises:
@@ -128,7 +116,6 @@
         # Upload block
         try:
             await self.backend_cmds.block_create(access.id, self.workspace_id, ciphered)
->>>>>>> d81325ae
 
         # Block already exists
         except BackendCmdsAlreadyExists:
@@ -154,7 +141,9 @@
         self.local_storage.clear_block(access.id)
         self.local_storage.set_clean_block(access.id, data)
 
-    async def load_manifest(self, entry_id: EntryID, version: int = None) -> Manifest:
+    async def load_manifest(
+        self, entry_id: EntryID, version: int = None, timestamp: Pendulum = None
+    ) -> Manifest:
         """
         Raises:
             FSError
@@ -167,7 +156,7 @@
         workspace_entry = self.get_workspace_entry()
         try:
             args = await self.backend_cmds.vlob_read(
-                workspace_entry.encryption_revision, entry_id, version=version
+                workspace_entry.encryption_revision, entry_id, version=version, timestamp=timestamp
             )
 
         # Vlob is not found
@@ -238,20 +227,6 @@
         # TODO: also store access id in remote_manifest and check it here
         return remote_manifest
 
-<<<<<<< HEAD
-    async def load_manifest(
-        self, entry_id: EntryID, timestamp: pendulum.Pendulum = None
-    ) -> LocalManifest:
-        remote_manifest = await self.load_remote_manifest(entry_id, timestamp)
-        # TODO: This should only be done if the manifest is not in the local storage
-        # The relationship between the local storage and the remote loader needs
-        # to be settle so we can refactor this kind of dangerous code
-        if timestamp is None:
-            self.local_storage.set_base_manifest(entry_id, remote_manifest)
-        return remote_manifest.to_local(self.device.device_id)
-
-=======
->>>>>>> d81325ae
     async def upload_manifest(self, entry_id: EntryID, manifest: Manifest):
         """
         Raises:
