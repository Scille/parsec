# Parsec Cloud (https://parsec.cloud) Copyright (c) AGPLv3 2019 Scille SAS

import trio

from structlog import get_logger

from PyQt5.QtCore import pyqtSignal, pyqtSlot
from PyQt5.QtWidgets import QWidget, QVBoxLayout

from parsec.core import logged_core_factory
from parsec.api.protocol import HandshakeRevokedDevice
from parsec.core.local_device import LocalDeviceError, load_device_with_password
from parsec.core.mountpoint import (
    MountpointConfigurationError,
    MountpointDriverCrash,
    MountpointFuseNotAvailable,
    MountpointWinfspNotAvailable,
)

from parsec.core.gui.trio_thread import QtToTrioJobScheduler, ThreadSafeQtSignal
from parsec.core.gui.custom_dialogs import show_error
from parsec.core.gui.lang import translate as _
from parsec.core.gui.login_widget import LoginWidget
from parsec.core.gui.central_widget import CentralWidget


logger = get_logger()


async def _do_run_core(config, device, qt_on_ready):
    # Quick fix to avoid MultiError<Cancelled, ...> exception bubbling up
    # TODO: replace this by a proper generic MultiError handling
    with trio.MultiError.catch(lambda exc: None if isinstance(exc, trio.Cancelled) else exc):
        async with logged_core_factory(config=config, device=device, event_bus=None) as core:
            if config.mountpoint_enabled:
                await core.mountpoint_manager.mount_all()
            # Create our own job scheduler allows us to cancel all pending
            # jobs depending on us when we logout
            core_jobs_ctx = QtToTrioJobScheduler()
            async with trio.open_service_nursery() as nursery:
                await nursery.start(core_jobs_ctx._start)
                qt_on_ready.emit(core, core_jobs_ctx)


class InstanceWidget(QWidget):
    run_core_success = pyqtSignal()
    run_core_error = pyqtSignal()
    run_core_ready = pyqtSignal(object, object)
    logged_in = pyqtSignal()
    logged_out = pyqtSignal()
    state_changed = pyqtSignal(QWidget, str)
    login_failed = pyqtSignal()

    devices_connected = []

    def __init__(self, jobs_ctx, event_bus, config, **kwargs):
        super().__init__(**kwargs)
        self.jobs_ctx = jobs_ctx
        self.event_bus = event_bus
        self.config = config

        self.core = None
        self.core_jobs_ctx = None
        self.running_core_job = None

        self.run_core_success.connect(self.on_core_run_done)
        self.run_core_error.connect(self.on_core_run_error)
        self.run_core_ready.connect(self.on_run_core_ready)
        self.logged_in.connect(self.on_logged_in)
        self.logged_out.connect(self.on_logged_out)

        layout = QVBoxLayout()
        layout.setContentsMargins(0, 0, 0, 0)
        self.setLayout(layout)
        self.show_login_widget()

    @pyqtSlot(object, object)
    def _core_ready(self, core, core_jobs_ctx):
        self.run_core_ready.emit(core, core_jobs_ctx)

    @property
    def current_device(self):
        if self.core:
            return self.core.device
        return None

    @property
    def is_logged_in(self):
        return self.running_core_job is not None

    def on_core_config_updated(self, event, **kwargs):
        self.event_bus.send("gui.config.changed", **kwargs)

    def start_core(self, device):
        assert not self.running_core_job
        assert not self.core
        assert not self.core_jobs_ctx

        self.running_core_job = self.jobs_ctx.submit_job(
            ThreadSafeQtSignal(self, "run_core_success"),
            ThreadSafeQtSignal(self, "run_core_error"),
            _do_run_core,
            self.config,
            device,
            ThreadSafeQtSignal(self, "run_core_ready", object, object),
        )

    def on_run_core_ready(self, core, core_jobs_ctx):
        self.core = core
        self.core_jobs_ctx = core_jobs_ctx
        self.core.event_bus.connect("gui.config.changed", self.on_core_config_updated)
        self.event_bus.send(
            "gui.config.changed",
            gui_last_device="{}:{}".format(
                self.core.device.organization_addr.organization_id, self.core.device.device_id
            ),
        )
        InstanceWidget.devices_connected.append(self.core.device)
        self.logged_in.emit()

    def on_core_run_error(self):
        assert self.running_core_job.is_finished()
        if self.core:
            self.core.event_bus.disconnect("gui.config.changed", self.on_core_config_updated)
        if self.running_core_job.status is not None:
<<<<<<< HEAD
            if "Device has been revoked" in str(self.running_core_job.exc):
                show_error(
                    self, _("TEXT_LOGIN_ERROR_DEVICE_REVOKED"), exception=self.running_core_job.exc
=======
            if isinstance(self.running_core_job.exc, HandshakeRevokedDevice):
                show_error(self, _("ERR_LOGIN_DEVICE_REVOKED"), exception=self.running_core_job.exc)
            elif isinstance(self.running_core_job.exc, MountpointWinfspNotAvailable):
                show_error(
                    self, _("ERR_LOGIN_WINFSP_NOT_AVAILABLE"), exception=self.running_core_job.exc
                )
            elif isinstance(self.running_core_job.exc, MountpointFuseNotAvailable):
                show_error(
                    self, _("ERR_LOGIN_FUSE_NOT_AVAILABLE"), exception=self.running_core_job.exc
>>>>>>> dc5a0cd6
                )
            else:
                logger.exception("Unhandled error", exc_info=self.running_core_job.exc)
                show_error(self, _("TEXT_LOGIN_UNKNOWN_ERROR"), exception=self.running_core_job.exc)
        self.running_core_job = None
        self.core_jobs_ctx = None
        self.core = None
        self.logged_out.emit()

    def on_core_run_done(self):
        assert self.running_core_job.is_finished()
        if self.core:
            InstanceWidget.devices_connected.remove(self.core.device)
            self.core.event_bus.disconnect("gui.config.changed", self.on_core_config_updated)
        self.running_core_job = None
        self.core_jobs_ctx = None
        self.core = None
        self.logged_out.emit()

    def stop_core(self):
        if self.running_core_job:
            self.running_core_job.cancel_and_join()

    def on_logged_out(self):
        self.state_changed.emit(self, "login")
        self.show_login_widget()

    def on_logged_in(self):
        self.state_changed.emit(self, "connected")
        self.show_central_widget()

    def logout(self):
        self.stop_core()

    def login_with_password(self, key_file, password):
        message = None
        exception = None
        try:
            device = load_device_with_password(key_file, password)
            if device in InstanceWidget.devices_connected:
                message = _("TEXT_LOGIN_ERROR_ALREADY_CONNECTED")
            else:
                self.start_core(device)
        except LocalDeviceError as exc:
            message = _("TEXT_LOGIN_ERROR_AUTHENTICATION_FAILED")
            exception = exc

        except (RuntimeError, MountpointConfigurationError, MountpointDriverCrash) as exc:
            message = _("TEXT_LOGIN_MOUNTPOINT_ERROR")
            exception = exc

        except Exception as exc:
            message = _("TEXT_LOGIN_UNKNOWN_ERROR")
            exception = exc
            logger.exception("Unhandled error during login")
        finally:
            if message:
                show_error(self, message, exception=exception)
                self.login_failed.emit()

    def show_central_widget(self):
        self.clear_widgets()
        central_widget = CentralWidget(
            self.core, self.core_jobs_ctx, self.core.event_bus, parent=self
        )
        self.layout().addWidget(central_widget)
        central_widget.logout_requested.connect(self.logout)
        central_widget.show()

    def show_login_widget(self):
        self.clear_widgets()
        login_widget = LoginWidget(
            self.jobs_ctx, self.event_bus, self.config, self.login_failed, parent=self
        )
        self.layout().addWidget(login_widget)

        login_widget.login_with_password_clicked.connect(self.login_with_password)
        login_widget.show()

    def get_central_widget(self):
        item = self.layout().itemAt(0)
        if item:
            if isinstance(item.widget(), CentralWidget):
                return item.widget()
        return None

    def clear_widgets(self):
        item = self.layout().takeAt(0)
        if item:
            item.widget().hide()
            item.widget().setParent(None)<|MERGE_RESOLUTION|>--- conflicted
+++ resolved
@@ -123,21 +123,16 @@
         if self.core:
             self.core.event_bus.disconnect("gui.config.changed", self.on_core_config_updated)
         if self.running_core_job.status is not None:
-<<<<<<< HEAD
-            if "Device has been revoked" in str(self.running_core_job.exc):
+            if isinstance(self.running_core_job.exc, HandshakeRevokedDevice):
                 show_error(
                     self, _("TEXT_LOGIN_ERROR_DEVICE_REVOKED"), exception=self.running_core_job.exc
-=======
-            if isinstance(self.running_core_job.exc, HandshakeRevokedDevice):
-                show_error(self, _("ERR_LOGIN_DEVICE_REVOKED"), exception=self.running_core_job.exc)
             elif isinstance(self.running_core_job.exc, MountpointWinfspNotAvailable):
                 show_error(
-                    self, _("ERR_LOGIN_WINFSP_NOT_AVAILABLE"), exception=self.running_core_job.exc
+                    self, _("TEXT_LOGIN_ERROR_WINFSP_NOT_AVAILABLE"), exception=self.running_core_job.exc
                 )
             elif isinstance(self.running_core_job.exc, MountpointFuseNotAvailable):
                 show_error(
-                    self, _("ERR_LOGIN_FUSE_NOT_AVAILABLE"), exception=self.running_core_job.exc
->>>>>>> dc5a0cd6
+                    self, _("TEXT_LOGIN_ERROR_FUSE_NOT_AVAILABLE"), exception=self.running_core_job.exc
                 )
             else:
                 logger.exception("Unhandled error", exc_info=self.running_core_job.exc)
