# Parsec Cloud (https://parsec.cloud) Copyright (c) AGPLv3 2019 Scille SAS

from pendulum import Pendulum, now as pendulum_now
from typing import Dict, Optional, List, Tuple

from parsec.utils import timestamps_in_the_ballpark
from parsec.crypto import HashDigest, CryptoError
from parsec.api.protocol import UserID, DeviceID, RealmRole
from parsec.api.data import (
    DataError,
    BlockAccess,
    RealmRoleCertificateContent,
    Manifest as RemoteManifest,
)
from parsec.core.backend_connection import BackendConnectionError, BackendNotAvailable
from parsec.core.types import EntryID, ChunkID
from parsec.core.fs.exceptions import (
    FSError,
    FSRemoteSyncError,
    FSRemoteManifestNotFound,
    FSRemoteManifestNotFoundBadVersion,
    FSRemoteManifestNotFoundBadTimestamp,
    FSRemoteManifestInconsistentTimestamp,
    FSRemoteBlockNotFound,
    FSBackendOfflineError,
    FSWorkspaceInMaintenance,
    FSBadEncryptionRevision,
    FSWorkspaceNoReadAccess,
    FSWorkspaceNoWriteAccess,
)


class RemoteLoader:
    def __init__(
        self,
        device,
        workspace_id,
        get_workspace_entry,
        backend_cmds,
        remote_device_manager,
        local_storage,
    ):
        self.device = device
        self.workspace_id = workspace_id
        self.get_workspace_entry = get_workspace_entry
        self.backend_cmds = backend_cmds
        self.remote_device_manager = remote_device_manager
        self.local_storage = local_storage
        self._realm_role_certificates_cache = None
        self._realm_role_certificates_cache_timestamp = None

    async def _get_user_realm_role_at(self, user_id: UserID, timestamp: Pendulum):
        if (
            not self._realm_role_certificates_cache
            or self._realm_role_certificates_cache_timestamp <= timestamp
        ):
            cache_timestamp = pendulum_now()
            self._realm_role_certificates_cache, _ = await self._load_realm_role_certificates()
            # Set the cache timestamp in two times to avoid invalid value in case of exception
            self._realm_role_certificates_cache_timestamp = cache_timestamp

        for certif in reversed(self._realm_role_certificates_cache):
            if certif.user_id == user_id and certif.timestamp <= timestamp:
                return certif.role
        else:
            return None

    async def _backend_cmds(self, cmd, *args, **kwargs):
        try:
            return await getattr(self.backend_cmds, cmd)(*args, **kwargs)

        except BackendNotAvailable as exc:
            raise FSBackendOfflineError(str(exc)) from exc

        except BackendConnectionError as exc:
            raise FSError(f"`{cmd}` request has failed due to connection error `{exc}`") from exc

    async def _load_realm_role_certificates(self, realm_id: Optional[EntryID] = None):
        rep = await self._backend_cmds("realm_get_role_certificates", realm_id or self.workspace_id)
        if rep["status"] == "not_allowed":
            # Seems we lost the access to the realm
            raise FSWorkspaceNoReadAccess("Cannot get workspace roles: no read access")
        elif rep["status"] != "ok":
            raise FSError(f"Cannot retrieve workspace roles: `{rep['status']}`")

        try:
            # Must read unverified certificates to access metadata
            unsecure_certifs = sorted(
                [
                    (RealmRoleCertificateContent.unsecure_load(uv_role), uv_role)
                    for uv_role in rep["certificates"]
                ],
                key=lambda x: x[0].timestamp,
            )

            current_roles = {}
            owner_only = (RealmRole.OWNER,)
            owner_or_manager = (RealmRole.OWNER, RealmRole.MANAGER)

            # Now verify each certif
            for unsecure_certif, raw_certif in unsecure_certifs:
                author = await self.remote_device_manager.get_device(unsecure_certif.author)

                RealmRoleCertificateContent.verify_and_load(
                    raw_certif,
                    author_verify_key=author.verify_key,
                    expected_author=author.device_id,
                )

                # Make sure author had the right to do this
                existing_user_role = current_roles.get(unsecure_certif.user_id)
                if not current_roles and unsecure_certif.user_id == author.device_id.user_id:
                    # First user is autosigned
                    needed_roles = (None,)
                elif (
                    existing_user_role in owner_or_manager
                    or unsecure_certif.role in owner_or_manager
                ):
                    needed_roles = owner_only
                else:
                    needed_roles = owner_or_manager
                if current_roles.get(unsecure_certif.author.user_id) not in needed_roles:
                    raise FSError(
                        f"Invalid realm role certificates: "
                        f"{unsecure_certif.author} has not right to give "
                        f"{unsecure_certif.role} role to {unsecure_certif.user_id} "
                        f"on {unsecure_certif.timestamp}"
                    )

                if unsecure_certif.role is None:
                    current_roles.pop(unsecure_certif.user_id, None)
                else:
                    current_roles[unsecure_certif.user_id] = unsecure_certif.role

        # Decryption error
        except DataError as exc:
            raise FSError(f"Invalid realm role certificates: {exc}") from exc

        # Now unsecure_certifs is no longer unsecure we have valided it items
        return [c for c, _ in unsecure_certifs], current_roles

    async def load_realm_role_certificates(
        self, realm_id: Optional[EntryID] = None
    ) -> List[RealmRoleCertificateContent]:
        """
        Raises:
            FSError
            FSBackendOfflineError
            FSWorkspaceNoAccess
        """
        certificates, _ = await self._load_realm_role_certificates(realm_id)
        return certificates

    async def load_realm_current_roles(
        self, realm_id: Optional[EntryID] = None
    ) -> Dict[UserID, RealmRole]:
        """
        Raises:
            FSError
            FSBackendOfflineError
            FSWorkspaceNoAccess
        """
        _, current_roles = await self._load_realm_role_certificates(realm_id)
        return current_roles

    async def load_blocks(self, accesses: List[BlockAccess]) -> None:
        """
        Raises:
            FSError
            FSRemoteBlockNotFound
            FSBackendOfflineError
            FSWorkspaceInMaintenance
        """
        for access in accesses:
            await self.load_block(access)

    async def load_block(self, access: BlockAccess) -> None:
        """
        Raises:
            FSError
            FSRemoteBlockNotFound
            FSBackendOfflineError
            FSWorkspaceInMaintenance
            FSWorkspaceNoAccess
        """
        # Download
        rep = await self._backend_cmds("block_read", access.id)
        if rep["status"] == "not_found":
            raise FSRemoteBlockNotFound(access)
        elif rep["status"] == "not_allowed":
            # Seems we lost the access to the realm
            raise FSWorkspaceNoReadAccess("Cannot load block: no read access")
        elif rep["status"] == "in_maintenance":
            raise FSWorkspaceInMaintenance(
                f"Cannot download block while the workspace in maintenance"
            )
        elif rep["status"] != "ok":
            raise FSError(f"Cannot download block: `{rep['status']}`")

        # Decryption
        try:
            block = access.key.decrypt(rep["block"])

        # Decryption error
        except CryptoError as exc:
            raise FSError(f"Cannot decrypt block: {exc}") from exc

        # TODO: let encryption manager do the digest check ?
        assert HashDigest.from_data(block) == access.digest, access
        await self.local_storage.set_clean_block(access.id, block)

    async def upload_block(self, access: BlockAccess, data: bytes):
        """
        Raises:
            FSError
            FSBackendOfflineError
            FSWorkspaceInMaintenance
            FSWorkspaceNoAccess
        """
        # Encryption
        try:
            ciphered = access.key.encrypt(data)

        # Encryption error
        except CryptoError as exc:
            raise FSError(f"Cannot encrypt block: {exc}") from exc

        # Upload block
        rep = await self._backend_cmds("block_create", access.id, self.workspace_id, ciphered)
        if rep["status"] == "already_exists":
            # Ignore exception if the block has already been uploaded
            # This might happen when a failure occurs before the local storage is updated
            pass
        elif rep["status"] == "not_allowed":
            # Seems we lost the access to the realm
            raise FSWorkspaceNoWriteAccess("Cannot upload block: no write access")
        elif rep["status"] == "in_maintenance":
            raise FSWorkspaceInMaintenance(
                f"Cannot upload block while the workspace in maintenance"
            )
        elif rep["status"] != "ok":
            raise FSError(f"Cannot upload block: {rep}")

        # Update local storage
        await self.local_storage.set_clean_block(access.id, data)
        await self.local_storage.clear_chunk(ChunkID(access.id), miss_ok=True)

    async def load_manifest(
        self, entry_id: EntryID, version: int = None, timestamp: Pendulum = None
    ) -> RemoteManifest:
        """
        If both version and timestamp are given, use version to ask the backend for the correct
        version, then use timestamp to check for consistency

        Raises:
            FSError
            FSBackendOfflineError
            FSWorkspaceInMaintenance
            FSRemoteManifestNotFound
            FSBadEncryptionRevision
            FSWorkspaceNoAccess
        """
        # Download the vlob
        workspace_entry = self.get_workspace_entry()
        rep = await self._backend_cmds(
            "vlob_read",
            workspace_entry.encryption_revision,
            entry_id,
            version=version,
            timestamp=timestamp if version is None else None,
        )
        if rep["status"] == "not_found":
            raise FSRemoteManifestNotFound(entry_id)
        elif rep["status"] == "not_allowed":
            # Seems we lost the access to the realm
            raise FSWorkspaceNoReadAccess("Cannot load manifest: no read access")
        elif rep["status"] == "bad_version":
            raise FSRemoteManifestNotFoundBadVersion(entry_id)
        elif rep["status"] == "bad_timestamp":
            raise FSRemoteManifestNotFoundBadTimestamp(entry_id)
        elif rep["status"] == "bad_encryption_revision":
            raise FSBadEncryptionRevision(
                f"Cannot fetch vlob {entry_id}: Bad encryption revision provided"
            )
        elif rep["status"] == "in_maintenance":
            raise FSWorkspaceInMaintenance(
                f"Cannot download vlob while the workspace is in maintenance"
            )
        elif rep["status"] != "ok":
            raise FSError(f"Cannot fetch vlob {entry_id}: `{rep['status']}`")

        expected_version = rep["version"]
        expected_author = rep["author"]
        expected_timestamp = rep["timestamp"]
        if version not in (None, expected_version):
            raise FSError(
                f"Backend returned invalid version for vlob {entry_id} (expecting {version}, got {expected_version})"
            )

        if version is not None and timestamp != expected_timestamp:
            raise FSRemoteManifestInconsistentTimestamp(
                f"Backend returned invalid expected timestamp for vlob {entry_id} at version {version} (expecting {expected_timestamp}, got {timestamp})"
            )

        author = await self.remote_device_manager.get_device(expected_author)

        try:
            remote_manifest = RemoteManifest.decrypt_verify_and_load(
                rep["blob"],
                key=workspace_entry.key,
                author_verify_key=author.verify_key,
                expected_author=expected_author,
                expected_timestamp=expected_timestamp,
                expected_version=expected_version,
                expected_id=entry_id,
            )
        except DataError as exc:
            raise FSError(f"Cannot decrypt vlob: {exc}") from exc

        # Finally make sure author was allowed to create this manifest
        role_at_timestamp = await self._get_user_realm_role_at(
            expected_author.user_id, expected_timestamp
        )
        if role_at_timestamp is None:
            raise FSError(
                f"Manifest was created at {expected_timestamp} by `{expected_author}` "
                "which had no right to access the workspace at that time"
            )
        elif role_at_timestamp == RealmRole.READER:
            raise FSError(
                f"Manifest was created at {expected_timestamp} by `{expected_author}` "
                "which had write right on the workspace at that time"
            )

        return remote_manifest

    async def list_versions(self, entry_id: EntryID) -> Dict[int, Tuple[Pendulum, DeviceID]]:
        """
        Raises:
            FSError
            FSBackendOfflineError
            FSWorkspaceInMaintenance
            FSRemoteManifestNotFound
        """
        rep = await self._backend_cmds("vlob_list_versions", entry_id)
        if rep["status"] == "not_allowed":
            # Seems we lost the access to the realm
            raise FSWorkspaceNoReadAccess("Cannot load manifest: no read access")
        elif rep["status"] == "not_found":
            raise FSRemoteManifestNotFound(entry_id)
        elif rep["status"] == "in_maintenance":
            raise FSWorkspaceInMaintenance(
                f"Cannot download vlob while the workspace is in maintenance"
            )
        elif rep["status"] != "ok":
            raise FSError(f"Cannot fetch vlob {entry_id}: `{rep['status']}`")

        return rep["versions"]

    async def create_realm(self, realm_id: EntryID):
        """
        Raises:
            FSError
            FSBackendOfflineError
        """
        certif = RealmRoleCertificateContent.build_realm_root_certif(
            author=self.device.device_id, timestamp=pendulum_now(), realm_id=realm_id
        ).dump_and_sign(self.device.signing_key)

        rep = await self._backend_cmds("realm_create", certif)
        if rep["status"] == "already_exists":
            # It's possible a previous attempt to create this realm
            # succeeded but we didn't receive the confirmation, hence
            # we play idempotent here.
            return
        elif rep["status"] != "ok":
            raise FSError(f"Cannot create realm {realm_id}: `{rep['status']}`")

    async def upload_manifest(self, entry_id: EntryID, manifest: RemoteManifest):
        """
        Raises:
            FSError
            FSRemoteSyncError
            FSBackendOfflineError
            FSWorkspaceInMaintenance
            FSBadEncryptionRevision
        """
        assert manifest.author == self.device.device_id
        assert timestamps_in_the_ballpark(manifest.timestamp, pendulum_now())

        workspace_entry = self.get_workspace_entry()

        try:
            ciphered = manifest.dump_sign_and_encrypt(
                key=workspace_entry.key, author_signkey=self.device.signing_key
            )
        except DataError as exc:
            raise FSError(f"Cannot encrypt vlob: {exc}") from exc

        # Upload the vlob
        if manifest.version == 1:
            await self._vlob_create(
                workspace_entry.encryption_revision, entry_id, ciphered, manifest.timestamp
            )
        else:
            await self._vlob_update(
                workspace_entry.encryption_revision,
                entry_id,
                ciphered,
                manifest.timestamp,
                manifest.version,
            )

    async def _vlob_create(
        self, encryption_revision: int, entry_id: EntryID, ciphered: bytes, now: Pendulum
    ):
        """
        Raises:
            FSError
            FSRemoteSyncError
            FSBackendOfflineError
            FSWorkspaceInMaintenance
            FSBadEncryptionRevision
            FSWorkspaceNoAccess
        """

        # Vlob upload
        rep = await self._backend_cmds(
            "vlob_create", self.workspace_id, encryption_revision, entry_id, now, ciphered
        )
        if rep["status"] == "already_exists":
            raise FSRemoteSyncError(entry_id)
        elif rep["status"] == "not_allowed":
            # Seems we lost the access to the realm
            raise FSWorkspaceNoWriteAccess("Cannot upload manifest: no write access")
        elif rep["status"] == "bad_encryption_revision":
            raise FSBadEncryptionRevision(
                f"Cannot create vlob {entry_id}: Bad encryption revision provided"
            )
        elif rep["status"] == "in_maintenance":
            raise FSWorkspaceInMaintenance(
                f"Cannot create vlob while the workspace is in maintenance"
            )
        elif rep["status"] != "ok":
            raise FSError(f"Cannot create vlob {entry_id}: `{rep['status']}`")

    async def _vlob_update(
        self,
        encryption_revision: int,
        entry_id: EntryID,
        ciphered: bytes,
        now: Pendulum,
        version: int,
    ):
        """
        Raises:
            FSError
            FSRemoteSyncError
            FSBackendOfflineError
            FSWorkspaceInMaintenance
            FSBadEncryptionRevision
            FSWorkspaceNoAccess
        """
        # Vlob upload
        rep = await self._backend_cmds(
            "vlob_update", encryption_revision, entry_id, version, now, ciphered
        )
        if rep["status"] == "not_found":
            raise FSRemoteSyncError(entry_id)
        elif rep["status"] == "not_allowed":
            # Seems we lost the access to the realm
            raise FSWorkspaceNoWriteAccess("Cannot upload manifest: no write access")
        elif rep["status"] == "bad_version":
            raise FSRemoteSyncError(entry_id)
        elif rep["status"] == "bad_timestamp":
            # Quick and dirty fix before a better version with a retry loop : go offline so we
            # don't have to deal with another client updating manifest with a later timestamp
            raise FSBackendOfflineError(rep)
        elif rep["status"] == "bad_encryption_revision":
            raise FSBadEncryptionRevision(
                f"Cannot update vlob {entry_id}: Bad encryption revision provided"
            )
        elif rep["status"] == "in_maintenance":
            raise FSWorkspaceInMaintenance(
                f"Cannot create vlob while the workspace is in maintenance"
            )
        elif rep["status"] != "ok":
            raise FSError(f"Cannot update vlob {entry_id}: `{rep['status']}`")

    def to_timestamped(self, timestamp):
        return RemoteLoaderTimestamped(self, timestamp)


class RemoteLoaderTimestamped(RemoteLoader):
    def __init__(self, remote_loader: RemoteLoader, timestamp: Pendulum):
        self.device = remote_loader.device
        self.workspace_id = remote_loader.workspace_id
        self.get_workspace_entry = remote_loader.get_workspace_entry
        self.backend_cmds = remote_loader.backend_cmds
        self.remote_device_manager = remote_loader.remote_device_manager
        self.local_storage = remote_loader.local_storage.to_timestamped(timestamp)
        self._realm_role_certificates_cache = None
        self._realm_role_certificates_cache_timestamp = None
        self.timestamp = timestamp

    async def upload_block(self, *e, **ke):
        raise FSError(f"Cannot upload block through a timestamped remote loader")

    async def load_manifest(
        self, entry_id: EntryID, version: int = None, timestamp: Pendulum = None
    ) -> RemoteManifest:
        """
        Allows to have manifests at all timestamps as it is needed by the versions method of either
        a WorkspaceFS or a WorkspaceFSTimestamped

        If both version and timestamp are given, use version to ask the backend for the correct
        version, then use timestamp to check for consistency

        Raises:
            FSError
            FSBackendOfflineError
            FSWorkspaceInMaintenance
            FSRemoteManifestNotFound
            FSBadEncryptionRevision
            FSWorkspaceNoAccess
        """
<<<<<<< HEAD
        if timestamp is None and version is not None:
=======
        if timestamp is None and version is None:
>>>>>>> e934329a
            timestamp = self.timestamp
        return await super().load_manifest(entry_id, version=version, timestamp=timestamp)

    async def upload_manifest(self, *e, **ke):
        raise FSError(f"Cannot upload manifest through a timestamped remote loader")

    async def _vlob_create(self, *e, **ke):
        raise FSError(f"Cannot create vlob through a timestamped remote loader")

    async def _vlob_update(self, *e, **ke):
        raise FSError(f"Cannot update vlob through a timestamped remote loader")<|MERGE_RESOLUTION|>--- conflicted
+++ resolved
@@ -524,11 +524,7 @@
             FSBadEncryptionRevision
             FSWorkspaceNoAccess
         """
-<<<<<<< HEAD
-        if timestamp is None and version is not None:
-=======
         if timestamp is None and version is None:
->>>>>>> e934329a
             timestamp = self.timestamp
         return await super().load_manifest(entry_id, version=version, timestamp=timestamp)
 
