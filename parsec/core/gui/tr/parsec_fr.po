# French translations for PROJECT.
# Copyright (C) 2020 ORGANIZATION
# This file is distributed under the same license as the PROJECT project.
# FIRST AUTHOR <EMAIL@ADDRESS>, 2020.
#
msgid ""
msgstr ""
"Project-Id-Version: PROJECT VERSION\n"
"Report-Msgid-Bugs-To: EMAIL@ADDRESS\n"
<<<<<<< HEAD
"POT-Creation-Date: 2020-03-19 18:11+0100\n"
"PO-Revision-Date: 2020-03-19 15:52+0100\n"
=======
"POT-Creation-Date: 2020-02-26 09:21+0100\n"
"PO-Revision-Date: 2020-03-13 21:02+0100\n"
>>>>>>> dc5a0cd6
"Last-Translator: \n"
"Language: fr\n"
"Language-Team: fr <LL@li.org>\n"
"Plural-Forms: nplurals=2; plural=(n > 1)\n"
"MIME-Version: 1.0\n"
"Content-Type: text/plain; charset=utf-8\n"
"Content-Transfer-Encoding: 8bit\n"
"Generated-By: Babel 2.6.0\n"

msgid "TEXT_WORKSPACE_ROLE_READER"
msgstr "Lecteur"

msgid "TEXT_WORKSPACE_ROLE_CONTRIBUTOR"
msgstr "Contributeur"

msgid "TEXT_WORKSPACE_ROLE_MANAGER"
msgstr "Gérant"

msgid "TEXT_WORKSPACE_ROLE_OWNER"
msgstr "Propriétaire"

msgid "TEXT_FILE_LINK"
msgstr "Le lien vers le fichier a été copié dans le presse-papier."

msgid "TEXT_FILE_PASTE_ERROR"
msgstr "Impossible de coller ce fichier à cet endroit."

msgid "TEXT_FILE_FOLDER_MOVED_INTO_ITSELF_ERROR"
msgstr "Impossible de déplacer un répertoire dans lui-même."

msgid "TEXT_FILE_HISTORY_MULTIPLE_FILES_SELECTED_ERROR"
msgstr ""
"Impossible d'afficher l'historique de plusieurs fichiers en une fois. "
"Veuillez ne sélectionner qu'un fichier."

msgid "TEXT_FILE_RENAME_TITLE"
msgstr "Renommer un fichier"

msgid "TEXT_FILE_RENAME_INSTRUCTIONS"
msgstr "Entrez le nouveau nom du fichier."

msgid "TEXT_FILE_RENAME_PLACEHOLDER"
msgstr "Nom du fichier"

msgid "ACTION_FILE_RENAME"
msgstr "Renommer"

msgid "TEXT_FILE_RENAME_MULTIPLE_TITLE_count"
msgstr "Renommer {count} fichiers"

msgid "TEXT_FILE_RENAME_MULTIPLE_INSTRUCTIONS_count"
msgstr ""
"Entrez le nouveau nom des fichiers. Ils seront renommés selon le format "
"suivant : NOM_NUMERO.EXTENSION."

msgid "TEXT_FILE_RENAME_MULTIPLE_PLACEHOLDER"
msgstr "Nom des fichiers"

msgid "ACTION_FILE_RENAME_MULTIPLE"
msgstr "Renommer"

msgid "TEXT_FILE_DELETE_TITLE"
msgstr "Supprimer un fichier"

msgid "TEXT_FILE_DELETE_INSTRUCTIONS_name"
msgstr "Êtes-vous sûr de vouloir supprimer le fichier \"{name}\" ?"

msgid "ACTION_CANCEL"
msgstr "Annuler"

msgid "ACTION_FILE_DELETE"
msgstr "Supprimer"

msgid "TEXT_FILE_DELETE_MULTIPLE_TITLE_count"
msgstr "Supprimer plusieurs fichiers"

msgid "TEXT_FILE_DELETE_MULTIPLE_INSTRUCTIONS_count"
msgstr "Êtes-vous sûr de vouloir supprimer les {count} fichiers ?"

msgid "ACTION_FILE_DELETE_MULTIPLE"
msgstr "Supprimer"

msgid "TEXT_FILE_OPEN_MULTIPLE_TITLE_count"
msgstr "Ouvrir plusieurs fichiers"

msgid "TEXT_FILE_OPEN_MULTIPLE_INSTRUCTIONS_count"
msgstr ""
"Êtes-vous sûr de vouloir ouvrir les {count} fichiers ? Cela peut prendre "
"du temps."

msgid "ACTION_FILE_OPEN_MULTIPLE"
msgstr "Ouvrir les fichiers"

msgid "TEXT_FILE_IMPORT_LOADING_TITLE"
msgstr "En cours d'import"

msgid "TEXT_FILE_IMPORT_FILES"
msgstr "Importer des fichiers"

msgid "TEXT_FILE_IMPORT_FOLDER"
msgstr "Importer un répertoire"

msgid "TEXT_FILE_CREATE_FOLDER_TITLE"
msgstr "Créer un répertoire"

msgid "TEXT_FILE_CREATE_FOLDER_INSTRUCTIONS"
msgstr "Entrez le nom du répertoire."

msgid "TEXT_FILE_CREATE_FOLDER_PLACEHOLDER"
msgstr "Nom du répertoire"

msgid "ACTION_FILE_CREATE_FOLDER"
msgstr "Créer un nouveau répertoire"

msgid "TEXT_FILE_RENAME_MULTIPLE_ERROR"
msgstr ""
"Un problème est survenu lors du renommage des fichiers. Certains fichiers"
" n'ont peut-être pas été renommés."

msgid "TEXT_FILE_RENAME_ERROR"
msgstr "Le fichier n'a pas pu être renommé."

msgid "TEXT_FILE_DELETE_MULTIPLE_ERROR"
msgstr ""
"Un problème est survenu lors de la suppression des fichiers. Certains "
"fichiers n'ont peut-être pas été supprimés."

msgid "TEXT_FILE_DELETE_ERROR"
msgstr "Ce fichier n'a pas pu être supprimé."

msgid "TEXT_FILE_GOTO_LINK_NOT_FOUND"
msgstr "Le fichier n'a pas été trouvé."

msgid "TEXT_FILE_FOLDER_NOT_FOUND"
msgstr "Le répertoire n'existe pas."

msgid "TEXT_FILE_FOLDER_CREATE_ERROR_ALREADY_EXISTS"
msgstr "Un répertoire du même nom existe déjà."

msgid "TEXT_FILE_FOLDER_CREATE_ERROR_UNKNOWN"
msgstr "Impossible de créer le nouveau répertoire."

msgid "TEXT_FILE_IMPORT_ERROR"
msgstr ""
"Un problème est survenu lors de l'import des fichiers. Certains fichiers "
"n'ont peut-être pas été importés."

msgid "TEXT_FILE_SHARING_REVOKED"
msgstr ""
"Vos permissions sur cet espace de travail ont été supprimés. Vous n'avez "
"plus accès à ces fichiers."

msgid "TEXT_FILE_SHARING_DEMOTED_TO_READER"
msgstr ""
"Votre rôle sur cet espace de travail a été changé en <b>Lecteur</b>. Vous"
" ne pouvez plus ajouter, modifier ou supprimer des fichiers, mais vous "
"pouvez toujours les visionner."

msgid "TEXT_FILE_HISTORY_LIST_FAILURE"
msgstr ""
"Un problème est survenu lors de la récupération de l'historique du "
"fichier."

msgid "TEXT_FILE_HISTORY_TITLE_name"
msgstr "Historique du fichier {name}"

msgid "TEXT_WORKSPACE_SHARING_USER_IS_REVOKED"
msgstr "Cet utilisateur est révoqué."

msgid "TEXT_WORKSPACE_SHARING_CANNOT_SHARE_WITH_YOURSELF"
msgstr "Impossible de partager l'espace de travail avec vous-même."

msgid "TEXT_WORKSPACE_SHARING_ALREADY_SHARED_user"
msgstr "Cet espace de travail est déjà partagé avec <b>{user}</b>."

msgid "TEXT_WORKSPACE_SHARING_UNSHARE_TITLE"
msgstr "Annuler le partage"

msgid "TEXT_WORKSPACE_SHARING_UNSHARE_INSTRUCTIONS_user"
msgstr ""
"Êtes-vous sûr de vouloir annuler le partage de cet espace de travail avec"
" <b>{user}</b> ? L'utilisateur ne pourra plus voir les modifications "
"faites sur cet espace de travail."

msgid "ACTION_WORKSPACE_UNSHARE_CONFIRM"
msgstr "Annuler le partage"

msgid "TEXT_WORKSPACE_SHARING_SHARE_ERROR_workspace-user"
msgstr ""
"Impossible de partager l'espace de travail <b>{workspace}</b> avec "
"l'utilisateur <b>{user}</b>."

msgid "TEXT_WORKSPACE_SHARING_UNSHARE_ERROR_workspace-user"
msgstr ""
"Impossible d'annuler le partage de l'espace de travail <b>{workspace}</b>"
" avec <b>{user}</b>."

msgid "TEXT_WORKSPACE_SHARING_UPDATE_ROLES_ERROR_errors"
msgstr ""
"Un problème est survenu lors de la mise à jour des rôles utilisateurs sur"
" cet espace de travail. Certains rôles n'ont peut-être pas été mis à "
"jour."

msgid "TEXT_WORKSPACE_SHARING_UPDATE_ROLES_SUCCESS"
msgstr "Les rôles des utilisateurs ont été mis à jour avec succès."

msgid "TEXT_WORKSPACE_SHARING_TITLE"
msgstr "Partager l'espace de travail"

msgid "TEXT_WORKSPACE_TIMESTAMPED_VERSION_RETRIEVAL_FAILED"
msgstr "Impossible de récupérer l'historique de cet espace de travail."

msgid "TEXT_WORKSPACE_TIMESTAMPED_TITLE"
msgstr "Remonter dans le temps"

msgid "TEXT_PARSEC_VERSION_version"
msgstr "PARSEC version {version}"

msgid "TEXT_PASSWORD_VALIDATION_TOO_SHORT"
msgstr "TROP COURT"

msgid "TEXT_PASSWORD_VALIDATION_VERY_WEAK"
msgstr "TRÈS FAIBLE"

msgid "TEXT_PASSWORD_VALIDATION_WEAK"
msgstr "FAIBLE"

msgid "TEXT_PASSWORD_VALIDATION_AVERAGE"
msgstr "MOYEN"

msgid "TEXT_PASSWORD_VALIDATION_GOOD"
msgstr "BON"

msgid "TEXT_PASSWORD_VALIDATION_EXCELLENT"
msgstr "EXCELLENT"

msgid "TEXT_PASSWORD_VALIDATION_PASSWORD_STRENGTH_strength"
msgstr "Force du mot de passe : {strength}"

msgid "TEXT_WORKSPACE_ONLY_OWNER_CAN_REENCRYPT"
msgstr "Seul le propriétaire d'un espace de travail peut le rechiffrer."

msgid "TEXT_WORKSPACE_CURRENTLY_REENCRYPTING_TOOLTIP"
msgstr "En cours de rechiffrement"

msgid "TEXT_WORKSPACE_IS_SHARED"
msgstr "partagé"

msgid "TEXT_WORKSPACE_IS_TIMESTAMPED_date"
msgstr "temporaire_{date}"

msgid "TEXT_CLAIM_USER_INSTRUCTIONS_user-url-organization"
msgstr ""
"Un administrateur vous a invité à rejointer l'organisation "
"<b>{organization}</b> avec le nom d'utilisateur <b>{user}</b>.\n"
"\n"
"Pour finaliser le processus d'inscription, veuillez fournir le numéro à "
"six chiffres que l'administrateur vous a donnée, ainsi qu'un mot de passe"
" et un nom d'appareil.\n"
"\n"
"Si cette invitation ne vous est pas destinée, veuillez l'ignorer."

msgid "TEXT_CLAIM_USER_NOT_FOUND"
msgstr "Aucune invitation n'a été trouvée pour cet utilisateur."

msgid "TEXT_CLAIM_USER_PASSWORD_MISMATCH"
msgstr "Le mot de passe et la confirmation ne correspondent pas."

msgid "TEXT_CLAIM_USER_PASSWORD_COMPLEXITY"
msgstr "Le mot de passe n'est pas assez complexe."

msgid "TEXT_CLAIM_USER_INVALID_URL"
msgstr "Un problème interne est survenu lors de l'enregistrement de l'utilisateur."

msgid "TEXT_CLAIM_USER_BAD_DEVICE_NAME"
msgstr "Le nom d'appareil n'est pas valide."

msgid "TEXT_CLAIM_USER_BAD_USER_NAME"
msgstr "Le nom d'utilisateur n'est pas valide."

msgid "TEXT_CLAIM_USER_BACKEND_REFUSAL"
msgstr "Le serveur a refusé l'enregistrement."

msgid "TEXT_CLAIM_USER_BACKEND_OFFLINE"
msgstr "Le serveur est hors-ligne ou vous n'avez pas accès à internet."

msgid "TEXT_CLAIM_USER_UNKNOWN_FAILURE"
msgstr "Un problème inconnu est survenu lors de l'enregistrement de l'utilisateur."

msgid "TEXT_CLAIM_USER_SUCCESS"
msgstr ""
"L'utilisateur a été enregistré avec succès ! Vous pouvez maintenant vous "
"connecter."

msgid "ACTION_CONTINUE"
msgstr "Continuer"

msgid "TEXT_CLAIM_USER_TITLE"
msgstr "Enregistrer un utilisateur"

msgid "TEXT_DEVICE_IS_CURRENT"
msgstr "actuel"

msgid "ACTION_DEVICE_MENU_CHANGE_PASSWORD"
msgstr "Changer le mot de passe"

msgid "TEXT_WORKSPACE_GOTO_FILE_LINK_TITLE"
msgstr "Accéder à un fichier par son lien"

msgid "TEXT_WORKSPACE_GOTO_FILE_LINK_INSTRUCTIONS"
msgstr "Veuillez fournir un lien vers le fichier."

msgid "TEXT_WORKSPACE_GOTO_FILE_LINK_PLACEHOLDER"
msgstr "parsec://parsec.example.com/my_org?action=file_link&workspace_id=xx&path=yy"

msgid "ACTION_GOTO_FILE_LINK"
msgstr "Accéder au fichier"

msgid "TEXT_WORKSPACE_GOTO_FILE_LINK_INVALID_LINK"
msgstr "Le lien n'est pas valide."

msgid "TEXT_WORKSPACE_GOTO_FILE_LINK_WORKSPACE_NOT_FOUND"
msgstr ""
"Impossible de trouver l'espace de travail de ce fichier. Peut-être qu'il "
"n'a pas été partagé avec vous."

msgid "TEXT_WORKSPACE_CREATE_NEW_INVALID_NAME"
msgstr "Le nom fourni n'est pas un nom d'espace de travail valide."

msgid "TEXT_WORKSPACE_CREATE_NEW_UNKNOWN_ERROR"
msgstr "Impossible de créer l'espace de travail."

msgid "TEXT_WORKSPACE_RENAME_INVALID_NAME"
msgstr ""
"Impossible de renommer l'espace de travail. Le nom fourni n'est pas un "
"nom d'espace de travail valide."

msgid "TEXT_WORKSPACE_RENAME_UNKNOWN_ERROR"
msgstr "Impossible de renommer l'espace de travail."

msgid "TEXT_WORKSPACE_NO_WORKSPACES"
msgstr "Aucun espace de travail n'a été créé."

msgid "TEXT_WORKSPACE_CANNOT_MOUNT"
msgstr ""
"Une erreur interne empêche PARSEC d'accéder aux fichiers de cet espace de"
" travail."

msgid "TEXT_WORKSPACE_DELETE_TITLE"
msgstr "Supprimer l'espace de travail"

msgid "TEXT_WORKSPACE_DELETE_INSTRUCTIONS_workspace"
msgstr ""
"L'espace de travail <b>{workspace}</b> sera supprimé. S'il s'agit d'un "
"espace de travail temporaire, ne vous inquiéter pas, vos fichiers sont "
"toujours accessibles.<br /><br />\n"
"Voulez-vous continuer ?"

msgid "ACTION_DELETE_WORKSPACE_CONFIRM"
msgstr "Supprimer"

msgid "TEXT_WORKSPACE_RENAME_TITLE"
msgstr "Renommer l'espace de travail"

msgid "TEXT_WORKSPACE_RENAME_INSTRUCTIONS"
msgstr "Le renommage ne sera visible que par vous."

msgid "TEXT_WORKSPACE_RENAME_PLACEHOLDER"
msgstr "Nom de l'espace de travail"

msgid "ACTION_WORKSPACE_RENAME_CONFIRM"
msgstr "Renommer"

msgid "TEXT_WORKSPACE_NEED_REENCRYPTION_BECAUSE_USER_REVOKED"
msgstr "Un utilisateur avec qui l'espace de travail est partagé a été révoqué."

msgid "TEXT_WORKSPACE_NEED_REENCRYPTION_BECAUSE_USER_REMOVED"
msgstr "Un utilisateur a été retiré du partage de l'espace de travail."

msgid "TEXT_WORKSPACE_NEED_REENCRYPTION_INSTRUCTIONS"
msgstr ""
"Cette opération va rechiffrer l'espace de travail pour empêcher des "
"utilisateurs qui ne devraient pas y avoir accès de voir les données qu'il"
" contient. Il s'agit d'une étape très importante pour assurer la sécurité"
" de vos fichiers.<br /><br />\n"
"\n"
"L'opérateur peut prendre du temps, selon la taille de votre espace de "
"travail, et la synchronisation sera désactivée le temps du processus.<br "
"/><br />\n"
"\n"
"Voulez-vous continuer ?"

msgid "TEXT_WORKSPACE_NEED_REENCRYPTION_TITLE"
msgstr "Rechiffrer l'espace de travail"

msgid "ACTION_WORKSPACE_REENCRYPTION_CONFIRM"
msgstr "Rechiffrer"

msgid "TEXT_WORKSPACE_NEW_TITLE"
msgstr "Créer un espace de travail"

msgid "TEXT_WORKSPACE_NEW_INSTRUCTIONS"
msgstr "Veuillez fournir le nom de l'espace de travail"

msgid "TEXT_WORKSPACE_NEW_PLACEHOLDER"
msgstr "Espace de travail"

msgid "ACTION_WORKSPACE_NEW_CREATE"
msgstr "Créer"

msgid "TEXT_USER_ROLE_ADMIN"
msgstr "Administrateur"

msgid "TEXT_USER_ROLE_CONTRIBUTOR"
msgstr "Contributeur"

msgid "TEXT_USER_IS_CURRENT"
msgstr "vous"

msgid "TEXT_USER_IS_REVOKED"
msgstr "Révoqué"

msgid "ACTION_USER_MENU_REVOKE"
msgstr "Révoquer"

msgid "TEXT_USER_REVOKE_SUCCESS_user"
msgstr ""
"L'utilisateur <b>{user}</b> a été révoqué avec succès. N'oubliez pas de "
"rechiffrer les espaces de travail qui étaient partagés avec eux."

msgid "TEXT_USER_REVOCATION_USER_ALREADY_REVOKED"
msgstr "Cet utilisateur a déjà été révoqué."

msgid "TEXT_USER_REVOCATION_USER_NOT_FOUND"
msgstr "L'utilisateur n'a pas été trouvé."

msgid "TEXT_USER_REVOCATION_NOT_ENOUGH_PERMISSIONS"
msgstr "Vous n'avez pas la permission de révoquer cet utilisateur."

msgid "TEXT_USER_REVOCATION_BACKEND_OFFLINE"
msgstr "Le serveur est hors-ligne ou vous n'avez pas de connexion internet."

msgid "TEXT_USER_REVOCATION_UNKNOWN_FAILURE"
msgstr "Impossible de révoquer cet utilisateur."

msgid "TEXT_USER_REVOCATION_TITLE"
msgstr "Révoquer un utilisateur"

msgid "TEXT_USER_REVOCATION_INSTRUCTIONS_user"
msgstr ""
"Un utilisateur révoqué n'aura plus accès à l'organisation et aux données "
"stockées à l'intérieur.<br /><br />\n"
"\n"
"Êtes-vous sûr de vouloir révoquer l'utilisateur <b>{user}</b> ?"

msgid "ACTION_USER_REVOCATION_CONFIRM"
msgstr "Révoquer l'utilisateur"

msgid "TEXT_USER_LIST_RETRIEVABLE_FAILURE"
msgstr "Impossible de récupérer la liste des utilisateurs depuis le serveur."

msgid "TEXT_PARSEC_LICENSE"
msgstr "PARSEC License"

msgid "TEXT_FILE_SIZE_TB"
msgstr "To"

msgid "TEXT_FILE_SIZE_GB"
msgstr "Go"

msgid "TEXT_FILE_SIZE_MB"
msgstr "Mo"

msgid "TEXT_FILE_SIZE_KB"
msgstr "Ko"

msgid "TEXT_FILE_SIZE_B"
msgstr "o"

msgid "TEXT_INVITE_DEVICE_COPIED_TO_CLIPBOARD"
msgstr "L'information a été copiée dans le presse-papier."

msgid "TEXT_INVITE_DEVICE_BAD_DEVICE_NAME"
msgstr "Le nom d'appareil n'est pas valide."

msgid "TEXT_INVITE_DEVICE_ALREADY_EXISTS"
msgstr "Cet appareil existe déjà."

msgid "TEXT_INVITE_DEVICE_HOST_OFFLINE"
msgstr "Le serveur est hors-ligne ou vous n'avez pas accès à internet."

msgid "TEXT_INVITE_DEVICE_WRONG_PARAMETERS"
msgstr "L'appareil n'a pas pu être invité."

msgid "TEXT_INVITE_DEVICE_TIMEOUT"
msgstr ""
"L'appareil a pris trop de temps à s'enregistrer. Vous pouvez redémarrer "
"le processus d'invitation (seul le jeton changera)."

msgid "TEXT_INVITE_DEVICE_UNKNOWN_FAILURE"
msgstr "Cet appareil n'a pas pu être invité."

msgid "TEXT_INVITE_DEVICE_SUCCESS"
msgstr "L'appareil s'est enregistré avec succès."

msgid "TEXT_INVITE_DEVICE_EMPTY_DEVICE_NAME"
msgstr "Veuillez fournir le nom de l'appareil à inviter."

msgid "TEXT_INVITE_DEVICE_TITLE"
msgstr "Inviter un nouvel appareil"

msgid "TEXT_PARSEC_NEW_VERSION_AVAILABLE_version"
msgstr "La version <b>{version}</b> de PARSEC est disponible !"

msgid "TEXT_CHANGE_PASSWORD_PASSWORD_MISMATCH"
msgstr "Le mot de passe et la confirmation ne correspondent pas."

msgid "TEXT_CHANGE_PASSWORD_SUCCESS"
msgstr "Le mot de passe a été changé avec succès."

msgid "TEXT_CHANGE_PASSWORD_INVALID_PASSWORD"
msgstr "Vous n'avez pas fourni le bon mot de passe pour cet appareil."

msgid "TEXT_CHANGE_PASSWORD_TITLE"
msgstr "Modifier le mot de passe"

msgid "ACTION_FILE_MENU_OPEN"
msgstr "Ouvrir"

msgid "ACTION_FILE_MENU_RENAME"
msgstr "Renommer"

msgid "ACTION_FILE_MENU_DELETE"
msgstr "Supprimer"

msgid "ACTION_FILE_MENU_COPY"
msgstr "Copier"

msgid "ACTION_FILE_MENU_CUT"
msgstr "Couper"

msgid "ACTION_FILE_MENU_SHOW_FILE_HISTORY"
msgstr "Voir l'historique"

msgid "ACTION_FILE_MENU_GET_FILE_LINK"
msgstr "Lien vers ce fichier"

msgid "ACTION_FILE_MENU_PASTE"
msgstr "Coller"

msgid "TEXT_FILE_TREE_PARENT_FOLDER"
msgstr "Répertoire parent"

msgid "TEXT_FILE_TREE_PARENT_WORKSPACE"
msgstr "Liste des espace de travail"

msgid "TEXT_BOOTSTRAP_ORG_INSTRUCTIONS_url-organization"
msgstr ""
"Vous allez démarrer l'organisation <b>{organization}</b>. Vous serez le "
"premier administrateur de l'organisation.<br /><br />\n"
"\n"
"Pour continuer, veuillez choisir un nom d'utilisateur, un nom d'appareil,"
" ainsi qu'un mot de passe."

msgid "TEXT_BOOTSTRAP_ORG_INVALID_URL"
msgstr "L'URL n'est pas valide pour démarrer l'organisation."

msgid "TEXT_BOOTSTRAP_ORG_ALREADY_BOOTSTRAPPED"
msgstr "Cette organisation a déjà été démarrée."

msgid "TEXT_BOOTSTRAP_ORG_USER_EXISTS"
msgstr "Ce nom d'utilisateur existe déjà au sein de cette organisation."

msgid "TEXT_BOOTSTRAP_ORG_PASSWORD_MISMATCH"
msgstr "Le mot de passe et la confirmation ne correspondent pas."

msgid "TEXT_BOOTSTRAP_ORG_PASSWORD_COMPLEXITY_TOO_LOW"
msgstr "Le mot de passe n'est pas assez complete."

msgid "TEXT_BOOTSTRAP_ORG_BAD_DEVICE_NAME"
msgstr "Le nom d'appareil n'est pas valide."

msgid "TEXT_BOOTSTRAP_ORG_BAD_USER_NAME"
msgstr "Le nom d'utilisateur n'est pas valide."

msgid "TEXT_BOOTSTRAP_ORG_BAD_API_VERSION"
msgstr ""
"Votre application n'est pas compatible avec ce serveur. Veuillez la "
"mettre à jour."

msgid "TEXT_BOOTSTRAP_ORG_BACKEND_REFUSAL"
msgstr "Impossible de démarrer l'organisation."

msgid "TEXT_BOOTSTRAP_ORG_BACKEND_OFFLINE"
msgstr "Le serveur est hors-ligne ou vous n'avez pas de connexion internet."

msgid "TEXT_BOOTSTRAP_ORG_UNKNOWN_FAILURE"
msgstr "Impossible de démarrer l'organisation."

msgid "TEXT_BOOTSTRAP_ORG_SUCCESS"
msgstr ""
"L'organisation a été démarrée avec succès ! Vous pouvez maintenant vous "
"connecter."

msgid "TEXT_BOOTSTRAP_ORG_TITLE"
msgstr "Démarrer l'organisation"

msgid "ACTION_OK"
msgstr "OK"

msgid "TEXT_ERR_DIALOG_TITLE"
msgstr "Erreur"

msgid "TEXT_LOGIN_ERROR_DEVICE_REVOKED"
msgstr "Cet appareil a été révoqué et ne peut plus se connecter."

<<<<<<< HEAD
msgid "TEXT_LOGIN_UNKNOWN_ERROR"
=======
msgid "ERR_LOGIN_WINFSP_NOT_AVAILABLE"
msgstr ""
"WinFsp n'a pas pu être chargé. \n"
"Merci de vérifier votre installation."

msgid "ERR_LOGIN_FUSE_NOT_AVAILABLE"
msgstr ""
"FUSE n'a pas pu être chargé. \n"
"Merci de vérifier votre installation."

msgid "ERR_LOGIN_UNKNOWN"
>>>>>>> dc5a0cd6
msgstr "Impossible de se connecter."

msgid "TEXT_LOGIN_ERROR_ALREADY_CONNECTED"
msgstr "Cet appareil est déjà connecté, probablement dans un autre onglet."

msgid "TEXT_LOGIN_ERROR_AUTHENTICATION_FAILED"
msgstr "Le mot de passe n'est pas correct."

msgid "TEXT_LOGIN_MOUNTPOINT_ERROR"
msgstr ""
"Impossible de se connecter. Les espaces de travail n'ont pas pu être "
"montés."

msgid "ACTION_SYSTRAY_SHOW_WINDOW"
msgstr "Afficher PARSEC"

msgid "ACTION_SYSTRAY_QUIT_PARSEC"
msgstr "Quitter"

msgid "ACTION_LOG_IN"
msgstr "Se connecter"

msgid "ACTION_LOGGING_IN"
msgstr "En cours de connexion..."

msgid "TEXT_CLAIM_DEVICE_INSTRUCTIONS_device-url-organization"
msgstr ""
"Vous pouvez finaliser la création de votre appareil <b>{device}</b> de "
"l'organisation <b>{organization}</b> en choisissant un mot de passe et en"
" fournissant le jeton à six chiffres."

msgid "TEXT_CLAIM_DEVICE_NOT_FOUND"
msgstr "Aucune invitation n'a été trouvée pour cet appareil."

msgid "TEXT_CLAIM_DEVICE_PASSWORD_MISMATCH"
msgstr "Le mot de passe et la confirmation ne correspondent pas."

msgid "TEXT_CLAIM_DEVICE_PASSWORD_COMPLEXITY_TOO_LOW"
msgstr "Le mot de passe n'est pas assez complexe."

msgid "TEXT_CLAIM_DEVICE_INVALID_URL"
msgstr "Une erreur interne est survenue lors de l'enregistrement de l'appareil."

msgid "TEXT_CLAIM_DEVICE_BAD_DEVICE_NAME"
msgstr "Le nom d'appareil n'est pas valide."

msgid "TEXT_CLAIM_DEVICE_BAD_USER_NAME"
msgstr "Une erreur interne est survenue lors de l'enregistrement de l'appareil."

msgid "TEXT_CLAIM_DEVICE_BACKEND_REFUSAL"
msgstr "Une erreur interne est survenue lors de l'enregistrement de l'appareil."

msgid "TEXT_CLAIM_DEVICE_BACKEND_OFFLINE"
msgstr "Le serveur est hors-ligne ou vous n'êtes pas connecté à internet."

msgid "TEXT_CLAIM_DEVICE_UNKNOWN_FAILURE"
msgstr "Une erreur interne est survenue lors de l'enregistrement de l'appareil."

msgid "TEXT_CLAIM_DEVICE_SUCCESS"
msgstr "Votre appareil a été enregistré avec succès."

msgid "TEXT_CLAIM_DEVICE_TITLE"
msgstr "Enregistrer un appareil"

msgid "TEXT_SETTINGS_NEED_RESTART"
msgstr "Les modification seront prises en compte au redémarrage de l'application."

msgid "NOTIF_WARN_MOUNTPOINT_UNMOUNTED"
msgstr ""

msgid "NOTIF_WARN_WORKSPACE_READ_ACCESS_LOST_{}"
msgstr ""

msgid "NOTIF_WARN_WORKSPACE_WRITE_ACCESS_LOST_{}"
msgstr ""

msgid "NOTIF_WARN_WORKSPACE_IN_MAINTENANCE_{}"
msgstr ""

msgid "NOTIF_WARN_MOUNTPOINT_REMOTE_ERROR_{}_{}"
msgstr ""

msgid "NOTIF_ERR_MOUNTPOINT_UNEXPECTED_ERROR_{}_{}_{}"
msgstr ""

msgid "NOTIF_INFO_WORKSPACE_SHARED_{}"
msgstr ""

msgid "NOTIF_INFO_WORKSPACE_ROLE_UPDATED_{}"
msgstr ""

msgid "NOTIF_INFO_WORKSPACE_UNSHARED_{}"
msgstr ""

msgid "NOTIF_WARN_SYNC_CONFLICT_{}"
msgstr ""

msgid "TEXT_BACKEND_STATE_CONNECTED"
msgstr "Connecté"

msgid "TEXT_BACKEND_STATE_DISCONNECTED"
msgstr "Déconnecté"

msgid "TEXT_BACKEND_STATE_API_MISMATCH_versions"
msgstr "L'application n'est pas compatible avec le serveur"

msgid "TEXT_BACKEND_STATE_REVOKED_DEVICE"
msgstr "Cet appareil a été révoqué"

msgid "TEXT_BACKEND_STATE_ORGANIZATION_EXPIRED"
msgstr "L'organisation a expiré"

msgid "TEXT_BACKEND_STATE_UNKNOWN"
msgstr "Inconnu"

msgid "TEXT_BACKEND_STATE_CRASHED_cause"
msgstr "La connexion au serveur a été perdue"

msgid "ACTION_MENU_DOCUMENTS"
msgstr "Documents"

msgid "ACTION_MENU_USERS"
msgstr "Utilisateurs"

msgid "ACTION_MENU_DEVICES"
msgstr "Appareils"

msgid "TEXT_INVITE_USER_COPIED_TO_CLIPBOARD"
msgstr "L'information a été copiée dans le presse-papier."

msgid "TEXT_INVITE_USER_BAD_USER_NAME"
msgstr "Le nom d'utilisateur n'est pas valide."

msgid "TEXT_INVITE_USER_ALREADY_EXISTS"
msgstr "L'utilisateur existe déjà."

msgid "TEXT_INVITE_USER_WRONG_PARAMETERS"
msgstr "L'utilisateur n'a pas pu être invité."

msgid "TEXT_INVITE_USER_HOST_OFFLINE"
msgstr "Le serveur est hors-ligne ou vous n'avez pas accès à internet."

msgid "TEXT_INVITE_USER_TIMEOUT"
msgstr ""
"L'utilisateur ne s'est pas enregistré à temps. Vous pouvez relancer "
"l'invitation (seul le jeton changera)."

msgid "TEXT_INVITE_USER_UNKNOWN_FAILURE"
msgstr "L'utilisateur n'a pas pu être invité."

msgid "TEXT_INVITE_USER_SUCCESS"
msgstr "L'utilisateur a été enregistré avec succès."

msgid "TEXT_INVITE_USER_EMPTY_USER_NAME"
msgstr "Le nom d'utilisateur ne peut pas être vide."

msgid "TEXT_INVITE_USER_TITLE"
msgstr "Inviter un utilisateur"

msgid "TEXT_PARSEC_WINDOW_TITLE_version"
msgstr "PARSEC {version}"

msgid "ACTION_FEEDBACK_SEND"
msgstr "Donnez votre avis"

msgid "ACTION_MAIN_MENU_ADD_INSTANCE"
msgstr "Ouvrir un nouvel onglet"

msgid "ACTION_MAIN_MENU_BOOTSTRAP_ORGANIZATION"
msgstr "Démarrer une organisation"

msgid "ACTION_MAIN_MENU_CLAIM_USER"
msgstr "Enregistrer un utilisateur"

msgid "ACTION_MAIN_MENU_CLAIM_DEVICE"
msgstr "Enregistrer un appareil"

msgid "ACTION_MAIN_MENU_SETTINGS"
msgstr "Configuration"

msgid "ACTION_MAIN_MENU_OPEN_DOCUMENTATION"
msgstr "Ouvrir la documentation"

msgid "ACTION_MAIN_MENU_ABOUT"
msgstr "À propos"

msgid "ACTION_MAIN_MENU_CHANGELOG"
msgstr "Journal des modifications"

msgid "ACTION_MAIN_MENU_LICENSE"
msgstr "License"

msgid "ACTION_MAIN_MENU_FEEDBACK_SEND"
msgstr "Donnez votre avis"

msgid "ACTION_MAIN_MENU_QUIT_PARSEC"
msgstr "Quitter"

msgid "TEXT_LICENSE_TITLE"
msgstr "License de PARSEC"

msgid "TEXT_CHANGELOG_TITLE"
msgstr "Journal des modifications de PARSEC"

msgid "TEXT_SETTINGS_TITLE"
msgstr "Configuration"

msgid "TEXT_BOOTSTRAP_ORG_URL_TITLE"
msgstr "Démarrer une organisation"

msgid "TEXT_BOOTSTRAP_ORG_URL_INSTRUCTIONS"
msgstr "Veuillez fournir le lien pour démarrer l'organisation."

msgid "TEXT_BOOTSTRAP_ORG_URL_PLACEHOLDER"
msgstr "parsec://parsec.example.com/my_org?action=bootstrap_organization&token=1234ABCD"

msgid "TEXT_CLAIM_USER_URL_TITLE"
msgstr "Enregistrer un utilisateur"

msgid "TEXT_CLAIM_USER_URL_INSTRUCTIONS"
msgstr ""
"Veuillez fournir le lien pour enregistrer l'utilisateur. Le lien vous a "
"été fourni par l'administrateur qui vous a invité."

msgid "TEXT_CLAIM_USER_URL_PLACEHOLDER"
msgstr "parsec://parsec.example.com/my_org?action=claim_user&user_id=John&token=1234ABCD&rvk=P25GRG3XPSZKBEKXYQFBOLERWQNEDY3AO43MVNZCLPXPKN63JRYQssss"

msgid "TEXT_CLAIM_DEVICE_URL_TITLE"
msgstr "Enregistrer un appareil"

msgid "TEXT_CLAIM_DEVICE_URL_INSTRUCTIONS"
msgstr ""
"Veuillez fournir le lien pour enregistrer l'appareil. Le lien vous a été "
"fourni quand vous avez démarré le processus d'invitation de votre nouvel "
"appareil."

msgid "TEXT_CLAIM_DEVICE_URL_PLACEHOLDER"
msgstr "parsec://parsec.example.com/my_org?action=claim_device&device_id=John%40pc&token=1234ABCD&rvk=P25GRG3XPSZKBEKXYQFBOLERWQNEDY3AO43MVNZCLPXPKN63JRYQssss"

msgid "TEXT_ERROR_REPORTING_TITLE"
msgstr "Rapport d'erreur"

msgid "TEXT_ERROR_REPORTING_INSTRUCTIONS"
msgstr ""
"PARSEC peut automatiquement envoyer des données quand une erreur est "
"rencontrée. Cette information nous aide à améliorer votre expérience "
"utilisateur.<br /><br />\n"
"\n"
"Autorisez-vous PARSEC à envoyer automatiquement des rapports d'erreur ? "
"Vous pourrez désactiver cette fonctionnalité dans la configuration."

msgid "ACTION_NO"
msgstr "Non"

msgid "ACTION_ERROR_REPORTING_ACCEPT"
msgstr "Autoriser les rapports d'erreur"

msgid "TEXT_ACROBAT_CONTAINERS_DISABLE_TITLE"
msgstr "Restaurer la comptabilité avec Acrobat Reader DC"

msgid "TEXT_ACROBAT_CONTAINERS_DISABLE_INSTRUCTIONS"
msgstr ""
"La configuration actuelle d'Acrobat Reader DC n'est pas compatible avec "
"PARSEC.<br />\n"
"Dans l'état actuel, Acrobat ne sera pas capable d'ouvrir les fichiers PDF"
" stockés dans les espaces de travail.<br /><br />\n"
"\n"
"Voulez-vous autoriser Parsec à restaurer la compatibilité en désactivant "
"la fonctionnalité \"Exécuter dans AppContainer\" dans la configuration "
"d'Acrobat ? Cette option est accessible dans la configuration de PARSER "
"si nécessaire."

msgid "ACTION_ACROBAT_CONTAINERS_DISABLE_ACCEPT"
msgstr "Désactiver les conteneurs Acrobat"

msgid "TEXT_TAB_TITLE_LOG_IN_SCREEN"
msgstr "Connexion"

msgid "TEXT_FILE_LINK_NOT_FOUND_organization"
msgstr ""
"Le fichier n'a pas pu être trouvé au sein de l'organisation "
"<b>{organization}</b>. Peut-être qu'il n'a pas été partagé avec vous."

msgid "TEXT_INVALID_URL"
msgstr "L'URL n'est pas valide."

msgid "TEXT_TAB_CLOSE_TITLE"
msgstr "Fermer l'onglet"

msgid "TEXT_TAB_CLOSE_INSTRUCTIONS"
msgstr ""
"Êtes-vous sûr de vouloir fermer cet onglet ? Vous serez automatiquement "
"déconnecté."

msgid "ACTION_TAB_CLOSE_CONFIRM"
msgstr "Fermer l'onglet"

msgid "TEXT_TRAY_PARSEC_STILL_RUNNING_MESSAGE"
msgstr "PARSEC est toujours ouvert"

msgid "TEXT_PARSEC_QUIT_TITLE"
msgstr "Fermer PARSEC"

msgid "TEXT_PARSEC_QUIT_INSTRUCTIONS"
msgstr "Êtes-vous sûr de vouloir fermer PARSEC ?"

msgid "ACTION_PARSEC_QUIT_CONFIRM"
msgstr "Quitter"

msgid "TEXT_PARSEC_DEVELOPMENT_INFO"
msgstr "Développé par <a href=\"https://scille.eu\">Scille</a>."

msgid "TEXT_LABEL_USER_NAME"
msgstr "Nom d'utilisateur"

msgid "TEXT_LABEL_DEVICE_NAME"
msgstr "Nom d'appareil"

msgid "TEXT_LABEL_PASSWORD"
msgstr "Mot de passe"

msgid "TEXT_LABEL_PASSWORD_CONFIRMATION"
msgstr "Confirmation du mot de passe"

msgid "TEXT_BOOTSTRAP_ORG_TOOLTIP"
msgstr "Démarrer l'organisation"

msgid "ACTION_BOOTSTRAP_ORG"
msgstr "Démarrer l'organisation"

msgid "TEXT_LABEL_TOKEN"
msgstr "Jeton"

msgid "TEXT_CLAIM_DEVICE_TOOLTIP"
msgstr "Enregistrer un nouvel appareil"

msgid "ACTION_CLAIM_DEVICE"
msgstr "Enregistrer un nouvel appareil"

msgid "TEXT_CLAIM_USER_TOOLTIP"
msgstr "Enregistrer un nouvel utilisateur"

msgid "ACTION_CLAIM_USER"
msgstr "Enregistrer un nouvel utilisateur"

msgid "TEXT_DEVICE_ADD_NEW_TOOLTIP"
msgstr "Inviter un nouvel appareil"

msgid "ACTION_DEVICE_ADD_NEW"
msgstr "Inviter un nouvel appareil"

msgid "TEXT_DEVICE_FILTER_PLACEHOLDER"
msgstr "Filtrer les appareils"

msgid "TEXT_WORKSPACE_EMPTY_WORKSPACE"
msgstr "Cet espace de travail est vide."

msgid "TEXT_ERROR_SHOW_DETAILS_TOOLTIP"
msgstr "Voir les détails de l'erreur"

msgid "ACTION_ERROR_SHOW_DETAILS"
msgstr "Détails"

msgid "TEXT_ERROR_COPY_TO_CLIPBOARD_TOOLTIP"
msgstr "Copier le rapport d'erreur dans le presse-papier."

msgid "ACTION_ERROR_COPY_DETAILS_TO_CLIPBOARD"
msgstr "Copier dans le presse-papier"

msgid ""
"<!DOCTYPE HTML PUBLIC \"-//W3C//DTD HTML 4.0//EN\" \"http://www.w3.org/TR"
"/REC-html40/strict.dtd\">\n"
"<html><head><meta name=\"qrichtext\" content=\"1\" /><style "
"type=\"text/css\">\n"
"p, li { white-space: pre-wrap; }\n"
"</style></head><body style=\" font-family:'Sans'; font-size:10pt; font-"
"weight:400; font-style:normal;\">\n"
"<p style=\"-qt-paragraph-type:empty; margin-top:0px; margin-bottom:0px; "
"margin-left:0px; margin-right:0px; -qt-block-indent:0; text-"
"indent:0px;\"><br /></p></body></html>"
msgstr ""

msgid "TEXT_FILE_HISTORY_VERSION"
msgstr "Version"

msgid "TEXT_FILE_HISTORY_SIZE"
msgstr "Taille"

msgid "TEXT_FILE_HISTORY_WHEN"
msgstr "Le"

msgid "TEXT_FILE_HISTORY_BY"
msgstr "Par"

msgid "ACTION_FILE_HISTORY_LOAD_MORE_ENTRIES"
msgstr "Charger plus d'entrées"

msgid "ACTION_FILE_IMPORT_FILES"
msgstr "Importer des fichiers"

msgid "ACTION_FILE_IMPORT_FOLDER"
msgstr "Importer un répertoire"

msgid "TEXT_FILE_NAME_HEADER"
msgstr "Nom"

msgid "TEXT_FILE_CREATED_HEADER"
msgstr "Créé"

msgid "TEXT_FILE_UPDATED_HEADER"
msgstr "Mis à jour"

msgid "TEXT_FILE_SIZE_HEADER"
msgstr "Taille"

msgid "TEXT_FILE_FILTER_PLACEHOLDER"
msgstr "Filtrer les fichiers"

msgid "TEXT_FILE_BACK_TO_WORKSPACES_TOOLTIP"
msgstr "Retour à la liste des espaces de travail"

msgid "TEXT_FILE_CREATE_FOLDER_TOOLTIP"
msgstr "Créer un nouveau répertoire dans cet espace de travail."

msgid "TEXT_FILE_IMPORT_FILES_TOOLTIP"
msgstr "Importer des fichiers dans cet espace de travail."

msgid "TEXT_FILE_IMPORT_FOLDER_TOOLTIP"
msgstr "Importer un répertoire dans cet espace de travail."

msgid "TEXT_DIALOG_CLOSE_TOOLTIP"
msgstr "Fermer la fenêtre."

msgid "TEXT_DEVICE_INVITE_DEVICE_NAME_PLACEHOLDER"
msgstr "Nom d'appareil"

msgid "TEXT_DEVICE_INVITE_INSTRUCTIONS"
msgstr ""
"Transmettez les informations suivantes à votre nouvel appareil pour "
"finaliser le processus d'enregistrement. Veuillez ne pas fermer cette "
"fenêtre tant que votre appareil n'est pas enregistré."

msgid "ACTION_TOKEN_COPY_TO_CLIPBOARD_TOOLTIP"
msgstr "Copier le jeton dans le presse-papier."

msgid "ACTION_URL_COPY_TO_CLIPBOARD_TOOLTIP"
msgstr "Copier l'URL dans le presse-papier."

msgid "ACTION_DEVICE_COPY_TO_CLIPBOARD_TOOLTIP"
msgstr "Copier le nom de l'appareil dans le presse-papier."

msgid "ACTION_DEVICE_INVITE"
msgstr "Inviter l'appareil"

msgid "TEXT_DEVICE_INVITE_LABEL_URL"
msgstr "URL d'invitation"

msgid "TEXT_DEVICE_INVITE_LABEL_DEVICE_NAME"
msgstr "Nom d'appareil"

msgid "TEXT_DEVICE_INVITE_LABEL_TOKEN"
msgstr "Jeton d'invitation"

msgid "TEXT_USER_INVITE_USER_NAME_PLACEHOLDER"
msgstr "Nom d'utilisateur"

msgid "TEXT_USER_INVITE_CHECK_IS_ADMIN"
msgstr "L'utilisateur sera administrateur"

msgid "TEXT_USER_INVITE_INSTRUCTIONS"
msgstr ""
"Transmettez les informations suivantes à l'utilisateur. Il est recommandé"
" d'envoyer ces informations par deux canaux différents (par exemple, "
"l'URL par e-mail and le jeton par téléphone). Veuillez ne pas fermer "
"cette fenêtre tant que l'utilisateur n'est pas enregistré."

msgid "ACTION_USER_NAME_COPY_TO_CLIPBOARD_TOOLTIP"
msgstr "Copier le nom d'utilisateur dans le presse-papier."

msgid "ACTION_USER_INVITE"
msgstr "Inviter l'utilisateur"

msgid "TEXT_USER_INVITE_LABEL_URL"
msgstr "URL d'invitation"

msgid "TEXT_USER_INVITE_LABEL_USERNAME"
msgstr "Nom d'utilisateur"

msgid "TEXT_USER_INVITE_LABEL_TOKEN"
msgstr "Jeton d'invitation"

msgid "TEXT_IMPORT_FILES_PROGRESS"
msgstr "Import du fichier"

msgid "ACTION_LOG_OUT"
msgstr "Se déconnecter"

msgid "ACTION_PARSEC_DOWNLOAD_NEW_VERSION"
msgstr "Télécharger la nouvelle version"

msgid "ACTION_PARSEC_IGNORE_NEW_VERSION"
msgstr "Ignorer"

msgid "TEXT_NEW_VERSION_CHECKING_IN_PROGRESS"
msgstr "En cours de vérification d'une nouvelle version"

msgid "TEXT_NEW_VERSION_CHECK_FAILED"
msgstr "Impossible de vérifier si une nouvelle version est disponble."

msgid "ACTION_CLOSE"
msgstr "Fermer"

msgid "TEXT_NEW_VERSION_UP_TO_DATE"
msgstr "Votre application est à jour."

msgid "LABEL_NOTIFICATIONS"
msgstr ""

msgid "TEXT_LABEL_PASSWORD_OLD"
msgstr "Mot de passe actuel"

msgid "ACTION_CHANGE_PASSWORD"
msgstr "Modifier le mot de passe"

msgid "TEXT_SETTINGS_BEHAVIOR_TITLE"
msgstr "Comportement"

msgid "TEXT_SETTINGS_CHECK_MINIMIZE_IN_TRAY"
msgstr "Réduire dans la barre d'état"

msgid "TEXT_SETTINGS_LOCALIZATION_TITLE"
msgstr "Localisation"

msgid "TEXT_LABEL_LANGUAGE"
msgstr "Langue"

msgid "TEXT_SETTINGS_VERSION_TITLE"
msgstr "Version"

msgid "TEXT_SETTINGS_CHECK_NEW_VERSION_ON_STARTUP"
msgstr "Vérifier la disponibilité d'une nouvelle version au démarrage"

msgid "ACTION_SETTINGS_CHECK_NEW_VERSION"
msgstr "Vérifier la disponibilité d'une nouvelle version maintenant"

msgid "TEXT_SETTINGS_ERROR_REPORTING_TITLE"
msgstr "Rapport d'erreur"

msgid "TEXT_SETTINGS_CHECK_SEND_CRASH_REPORT"
msgstr "Envoyer les rapports d'erreur"

msgid "TEXT_SETTINGS_INTERFACE_TITLE"
msgstr "Interface"

msgid "TEXT_SETTINGS_CHECK_USE_WORKSPACES_COLORS"
msgstr "Utiliser des couleurs pour les espaces de travail"

msgid "TEXT_SETTINGS_MISC_TITLE"
msgstr "Divers"

msgid "TEXT_SETTINGS_CHECK_DISABLE_ACROBAT_CONTAINERS"
msgstr "Désactiver les conteneurs Acrobat Reader"

msgid "ACTION_SAVE"
msgstr "Sauvegarder"

msgid "TEXT_WORKSPACE_SHARING_REMOVE_USER_TOOLTIP"
msgstr "Retirer l'utilisateur de cet espace de travail."

msgid "TEXT_WORKSPACE_TIMESTAMPED_INSTRUCTIONS"
msgstr ""
"Vous pourrez naviguer dans l'espace de travail tel qu'il était à un "
"moment donné."

msgid "TEXT_WORKSPACE_TIMESTAMPED_SELECT_DATE"
msgstr "Sélectionnez une date"

msgid "TEXT_WORKSPACE_TIMESTAMPED_SELECT_TIME"
msgstr "... et une heure ..."

msgid "ACTION_WORKSPACE_TIMESTAMPED_MOUNT"
msgstr "Voir l'espace de travail"

msgid "TEXT_USER_LABEL_CREATED"
msgstr "Créé"

msgid "TEXT_USERS_FILTER_USERS_PLACEHOLDER"
msgstr "Filtrer les utilisateurs"

msgid "ACTION_USER_INVITE_USER"
msgstr "Inviter un utilisateur"

msgid "TEXT_WORKSPACE_IS_SHARED_TOOLTIP"
msgstr "L'espace de travail est partagé."

msgid "TEXT_WORKSPACE_IS_OWNER_TOOLTIP"
msgstr "Vous êtes le propriétaire de cet espace de travail."

msgid "TEXT_WORKSPACE_RENAME_TOOLTIP"
msgstr "Renommer l'espace de travail."

msgid "TEXT_WORKSPACE_OPEN_SHARING_TOOLTIP"
msgstr "Partager l'espace de travail."

msgid "TEXT_WORKSPACE_REMOUNT_TIMESTAMPED_TOOLTIP"
msgstr "Voir l'espace de travail tel qu'il était à une date donnée."

msgid "TEXT_WORKSPACE_REENCRYPT_WORKSPACE_TOOLTIP"
msgstr "Rechiffrer l'espace de travail."

msgid "TEXT_WORKSPACE_DELETE_WORKSPACE_TOOLTIP"
msgstr "Supprimer l'espace de travail"

msgid "TEXT_WORKSPACE_SHARING_USER_SEARCH_PLACEHOLDER"
msgstr "Trouver un utilisateur"

msgid "ACTION_WORKSPACE_SHARING_SHARE"
msgstr "Partager avec cet utilisateur"

msgid "TEXT_WORKSPACE_SHARING_CHECK_SHOW_REVOKED_USER"
msgstr "Voir les utilisateurs révoqués"

msgid "ACTION_WORKSPACE_SHARING_UPDATE_ROLES"
msgstr "Mettre à jour les rôles"

msgid "TEXT_WORKSPACE_FILTER_WORKSPACES_PLACEHOLDER"
msgstr "Filtrer les espaces de travail"

msgid "ACTION_WORKSPACE_ADD_WORKSPACE"
msgstr "Créer un nouvel espace de travail"

msgid "ACTION_WORKSPACE_GOTO_FILE_LINK"
msgstr "Trouver un fichier via son lien"<|MERGE_RESOLUTION|>--- conflicted
+++ resolved
@@ -7,13 +7,8 @@
 msgstr ""
 "Project-Id-Version: PROJECT VERSION\n"
 "Report-Msgid-Bugs-To: EMAIL@ADDRESS\n"
-<<<<<<< HEAD
 "POT-Creation-Date: 2020-03-19 18:11+0100\n"
 "PO-Revision-Date: 2020-03-19 15:52+0100\n"
-=======
-"POT-Creation-Date: 2020-02-26 09:21+0100\n"
-"PO-Revision-Date: 2020-03-13 21:02+0100\n"
->>>>>>> dc5a0cd6
 "Last-Translator: \n"
 "Language: fr\n"
 "Language-Team: fr <LL@li.org>\n"
@@ -630,22 +625,18 @@
 msgid "TEXT_LOGIN_ERROR_DEVICE_REVOKED"
 msgstr "Cet appareil a été révoqué et ne peut plus se connecter."
 
-<<<<<<< HEAD
 msgid "TEXT_LOGIN_UNKNOWN_ERROR"
-=======
-msgid "ERR_LOGIN_WINFSP_NOT_AVAILABLE"
+msgstr "Impossible de se connecter."
+
+msgid "TEXT_LOGIN_ERROR_WINFSP_NOT_AVAILABLE"
 msgstr ""
 "WinFsp n'a pas pu être chargé. \n"
 "Merci de vérifier votre installation."
 
-msgid "ERR_LOGIN_FUSE_NOT_AVAILABLE"
+msgid "TEXT_LOGIN_ERROR_FUSE_NOT_AVAILABLE"
 msgstr ""
 "FUSE n'a pas pu être chargé. \n"
 "Merci de vérifier votre installation."
-
-msgid "ERR_LOGIN_UNKNOWN"
->>>>>>> dc5a0cd6
-msgstr "Impossible de se connecter."
 
 msgid "TEXT_LOGIN_ERROR_ALREADY_CONNECTED"
 msgstr "Cet appareil est déjà connecté, probablement dans un autre onglet."
